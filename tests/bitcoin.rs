--- conflicted
+++ resolved
@@ -1134,11 +1134,7 @@
 #[tokio::test]
 #[serial]
 #[ignore]
-<<<<<<< HEAD
-async fn generate_deposit_expired() {
-=======
 async fn signer_key_updating() {
->>>>>>> 50f77b4d
     INIT.call_once(|| {
         pretty_env_logger::init();
         let genesis_time = Utc.with_ymd_and_hms(2022, 10, 5, 0, 0, 0).unwrap();
@@ -1162,8 +1158,6 @@
     let signer_path = path.clone();
     let header_relayer_path = path.clone();
 
-<<<<<<< HEAD
-=======
     let seed: [u8; 32] = rand::thread_rng().gen();
     let xpriv = ExtendedPrivKey::new_master(bitcoin::Network::Testnet, seed.as_slice()).unwrap();
     fs::create_dir_all(signer_path.join("signer")).unwrap();
@@ -1518,7 +1512,6 @@
     .unwrap();
     let xpub = ExtendedPubKey::from_priv(&secp256k1::Secp256k1::new(), &xpriv);
 
->>>>>>> 50f77b4d
     std::env::set_var("NOMIC_HOME_DIR", &path);
 
     let headers_config = HeaderQueueConfig {
@@ -1535,18 +1528,11 @@
     };
 
     let checkpoint_config = CheckpointConfig {
-<<<<<<< HEAD
-        max_deposit_age: 60 * 5,
-        deposit_timeout_buffer: 60 * 5,
-        ..Default::default()
-    };
-=======
         min_checkpoint_interval: 15,
         emergency_disbursal_lock_time_interval: 100 * 60,
         ..Default::default()
     };
 
->>>>>>> 50f77b4d
     let funded_accounts = setup_test_app(
         &path,
         4,
@@ -1576,10 +1562,6 @@
         test_bitcoin_client(rpc_url.clone(), cookie_file.clone()).await,
         rpc_addr.clone(),
     );
-<<<<<<< HEAD
-    let checkpoints = relayer.start_checkpoint_relay();
-
-=======
     let recovery_txs = relayer.start_recovery_tx_relay(&header_relayer_path);
 
     let mut relayer = Relayer::new(
@@ -1594,7 +1576,6 @@
     );
     let disbursal = relayer.start_emergency_disbursal_transaction_relay();
 
->>>>>>> 50f77b4d
     let signer = async {
         tokio::time::sleep(Duration::from_secs(10)).await;
         setup_test_signer(&signer_path, client_provider)
@@ -1606,11 +1587,6 @@
         let val_priv_key = load_privkey().unwrap();
         let nomic_wallet = DerivedKey::from_secret_key(val_priv_key);
         let consensus_key = load_consensus_key(&path)?;
-<<<<<<< HEAD
-        declare_validator(consensus_key, nomic_wallet, 100_000)
-            .await
-            .unwrap();
-=======
         declare_validator(consensus_key, nomic_wallet.clone(), 100_000)
             .await
             .unwrap();
@@ -1621,20 +1597,16 @@
                 |app| build_call!(app.bitcoin.set_signatory_key(xpub.into())),
             )
             .await?;
->>>>>>> 50f77b4d
 
         let wallet = retry(|| bitcoind.create_wallet("nomic-integration-test"), 10).unwrap();
         let wallet_address = wallet.get_new_address(None, None).unwrap();
         let async_wallet_address =
             bitcoincore_rpc_async::bitcoin::Address::from_str(&wallet_address.to_string()).unwrap();
 
-<<<<<<< HEAD
-=======
         set_recovery_address(funded_accounts[0].clone())
             .await
             .unwrap();
 
->>>>>>> 50f77b4d
         btc_client
             .generate_to_address(120, &async_wallet_address)
             .await
@@ -1651,14 +1623,6 @@
         poll_for_active_sigset().await;
         poll_for_signatory_key(consensus_key).await;
 
-<<<<<<< HEAD
-        deposit_bitcoin(
-            &funded_accounts[0].address,
-            bitcoin::Amount::from_btc(10.0).unwrap(),
-            &wallet,
-        )
-        .await?;
-=======
         let expiring_deposit_address = generate_deposit_address(&funded_accounts[1].address)
             .await
             .unwrap();
@@ -1748,22 +1712,12 @@
             .await
             .unwrap();
         assert_eq!(balance, Amount::from(39595129200000));
->>>>>>> 50f77b4d
 
         Err::<(), Error>(Error::Test("Test completed successfully".to_string()))
     };
 
     poll_for_blocks().await;
 
-<<<<<<< HEAD
-    match futures::try_join!(headers, deposits, checkpoints, signer, test) {
-        Err(Error::Test(_)) => (),
-        Err(Error::Relayer(e)) => {
-            if !e.to_string().contains("Unable to generate deposit address") {
-                panic!("Unexpected error: {}", e);
-            }
-        }
-=======
     match futures::try_join!(
         headers,
         deposits,
@@ -1774,10 +1728,151 @@
         test
     ) {
         Err(Error::Test(_)) => (),
->>>>>>> 50f77b4d
         Ok(_) => (),
         other => {
             other.unwrap();
         }
     }
+
+    #[tokio::test]
+    #[serial]
+    #[ignore]
+    async fn generate_deposit_expired() {
+        INIT.call_once(|| {
+            pretty_env_logger::init();
+            let genesis_time = Utc.with_ymd_and_hms(2022, 10, 5, 0, 0, 0).unwrap();
+            let time = Time::from_seconds(genesis_time.timestamp());
+            set_time(time);
+        });
+
+        let mut conf = Conf::default();
+        conf.args.push("-txindex");
+        let bitcoind =
+            BitcoinD::with_conf(bitcoind::downloaded_exe_path().unwrap(), &conf).unwrap();
+        let rpc_url = bitcoind.rpc_url();
+        let cookie_file = bitcoind.params.cookie_file.clone();
+        let btc_client = test_bitcoin_client(rpc_url.clone(), cookie_file.clone()).await;
+
+        let block_data = populate_bitcoin_block(&btc_client).await;
+
+        let home = tempdir().unwrap();
+        let path = home.into_path();
+
+        let node_path = path.clone();
+        let signer_path = path.clone();
+        let header_relayer_path = path.clone();
+
+        std::env::set_var("NOMIC_HOME_DIR", &path);
+
+        let headers_config = HeaderQueueConfig {
+            encoded_trusted_header: Adapter::new(block_data.block_header)
+                .encode()
+                .unwrap()
+                .try_into()
+                .unwrap(),
+            trusted_height: block_data.height,
+            retargeting: false,
+            min_difficulty_blocks: true,
+            max_length: 59,
+            ..Default::default()
+        };
+
+        let checkpoint_config = CheckpointConfig {
+            max_deposit_age: 60 * 5,
+            deposit_timeout_buffer: 60 * 5,
+            ..Default::default()
+        };
+        let funded_accounts = setup_test_app(
+            &path,
+            4,
+            Some(headers_config),
+            Some(checkpoint_config),
+            None,
+        );
+
+        let node = Node::<nomic::app::App>::new(node_path, Some("nomic-e2e"), Default::default());
+        let node_child = node.await.run().await.unwrap();
+
+        let rpc_addr = "http://localhost:26657".to_string();
+
+        let mut relayer = Relayer::new(
+            test_bitcoin_client(rpc_url.clone(), cookie_file.clone()).await,
+            rpc_addr.clone(),
+        );
+        let headers = relayer.start_header_relay();
+
+        let relayer = Relayer::new(
+            test_bitcoin_client(rpc_url.clone(), cookie_file.clone()).await,
+            rpc_addr.clone(),
+        );
+        let deposits = relayer.start_deposit_relay(&header_relayer_path);
+
+        let mut relayer = Relayer::new(
+            test_bitcoin_client(rpc_url.clone(), cookie_file.clone()).await,
+            rpc_addr.clone(),
+        );
+        let checkpoints = relayer.start_checkpoint_relay();
+
+        let signer = async {
+            tokio::time::sleep(Duration::from_secs(10)).await;
+            setup_test_signer(&signer_path, client_provider)
+                .start()
+                .await
+        };
+
+        let test = async {
+            let val_priv_key = load_privkey().unwrap();
+            let nomic_wallet = DerivedKey::from_secret_key(val_priv_key);
+            let consensus_key = load_consensus_key(&path)?;
+            declare_validator(consensus_key, nomic_wallet, 100_000)
+                .await
+                .unwrap();
+
+            let wallet = retry(|| bitcoind.create_wallet("nomic-integration-test"), 10).unwrap();
+            let wallet_address = wallet.get_new_address(None, None).unwrap();
+            let async_wallet_address =
+                bitcoincore_rpc_async::bitcoin::Address::from_str(&wallet_address.to_string())
+                    .unwrap();
+
+            btc_client
+                .generate_to_address(120, &async_wallet_address)
+                .await
+                .unwrap();
+
+            poll_for_bitcoin_header(1120).await.unwrap();
+
+            let balance = app_client()
+                .query(|app| app.bitcoin.accounts.balance(funded_accounts[0].address))
+                .await
+                .unwrap();
+            assert_eq!(balance, Amount::from(0));
+
+            poll_for_active_sigset().await;
+            poll_for_signatory_key(consensus_key).await;
+
+            deposit_bitcoin(
+                &funded_accounts[0].address,
+                bitcoin::Amount::from_btc(10.0).unwrap(),
+                &wallet,
+            )
+            .await?;
+
+            Err::<(), Error>(Error::Test("Test completed successfully".to_string()))
+        };
+
+        poll_for_blocks().await;
+
+        match futures::try_join!(headers, deposits, checkpoints, signer, test) {
+            Err(Error::Test(_)) => (),
+            Err(Error::Relayer(e)) => {
+                if !e.to_string().contains("Unable to generate deposit address") {
+                    panic!("Unexpected error: {}", e);
+                }
+            }
+            Ok(_) => (),
+            other => {
+                other.unwrap();
+            }
+        }
+    }
 }