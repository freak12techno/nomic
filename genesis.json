--- conflicted
+++ resolved
@@ -1,11 +1,6 @@
 {
-<<<<<<< HEAD
   "genesis_time": "2022-03-24T19:00:00Z",
   "chain_id": "nomic-practicenet-4-pre",
-=======
-  "genesis_time": "2022-03-15T16:40:00Z",
-  "chain_id": "nomic-practicenet-3-pre",
->>>>>>> 4d17468a
   "initial_height": "0",
   "consensus_params": {
     "block": {
@@ -25,17 +20,10 @@
   },
   "validators": [
     {
-<<<<<<< HEAD
       "address": "9C44356C6E591E18344FA048A5999C476580199E",
       "pub_key": {
         "type": "tendermint/PubKeyEd25519",
         "value": "JnlzpPIkokkzBwGhLxHAAytjHrE0f5CEqS5iaTK+Q9Y="
-=======
-      "address": "CAB5582E2C98DAE479F25E1CBAA21807208399A7",
-      "pub_key": {
-        "type": "tendermint/PubKeyEd25519",
-        "value": "wLqdeP6LtmOf7+QX58iKGa93jEo5IqWqGuovuDx29ak="
->>>>>>> 4d17468a
       },
       "power": "10",
       "name": "mappum"
