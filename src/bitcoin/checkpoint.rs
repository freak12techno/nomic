#[cfg(feature = "full")]
use super::ConsensusKey;
use super::{
    adapter::Adapter,
    signatory::SignatorySet,
    threshold_sig::{Signature, ThresholdSig},
    Xpub,
};
use crate::error::{Error, Result};
use crate::{
    app::Dest,
    bitcoin::{signatory::derive_pubkey, Nbtc},
};
use bitcoin::{blockdata::transaction::EcdsaSighashType, Sequence, Transaction, TxIn, TxOut};
use bitcoin::{hashes::Hash, Script};
use derive_more::{Deref, DerefMut};
use log::info;
use orga::coins::{Accounts, Coin};
#[cfg(feature = "full")]
use orga::context::GetContext;
#[cfg(feature = "full")]
use orga::plugins::Time;
use orga::{
    call::Call,
    collections::{map::ReadOnly, ChildMut, Deque, Map, Ref},
    encoding::{Decode, Encode, LengthVec},
    migrate::{Migrate, MigrateFrom},
    orga,
    query::Query,
    state::State,
    Error as OrgaError, Result as OrgaResult,
};

use super::SIGSET_THRESHOLD;
use orga::{describe::Describe, store::Store};
use serde::{Deserialize, Serialize};
use std::convert::TryFrom;
use std::ops::{Deref, DerefMut};

/// The status of a checkpoint. Checkpoints start as `Building`, and eventually
/// advance through the three states.
#[derive(
    Debug,
    Encode,
    Decode,
    Default,
    Serialize,
    Deserialize,
    PartialEq,
    Eq,
    PartialOrd,
    Ord,
    Clone,
    Copy,
)]
pub enum CheckpointStatus {
    /// The checkpoint is being constructed. It can still be mutated by adding
    /// bitcoin inputs and outputs, pending actions, etc.
    #[default]
    Building,

    /// The inputs in the checkpoint are being signed. The checkpoint's
    /// structure is frozen in this stage, and it is no longer valid to add or
    /// remove inputs or outputs.
    Signing,

    /// All inputs in the the checkpoint are fully signed and the contained
    /// checkpoint transaction is valid and ready to be broadcast on the bitcoin
    /// network.
    Complete,
}

impl Migrate for CheckpointStatus {}

// TODO: make it easy to derive State for simple types like this
impl State for CheckpointStatus {
    #[inline]
    fn attach(&mut self, _: Store) -> OrgaResult<()> {
        Ok(())
    }

    #[inline]
    fn flush<W: std::io::Write>(self, out: &mut W) -> OrgaResult<()> {
        Ok(self.encode_into(out)?)
    }

    fn load(_store: Store, bytes: &mut &[u8]) -> OrgaResult<Self> {
        Ok(Self::decode(bytes)?)
    }
}

impl Query for CheckpointStatus {
    type Query = ();

    fn query(&self, _: ()) -> OrgaResult<()> {
        Ok(())
    }
}

impl Call for CheckpointStatus {
    type Call = ();

    fn call(&mut self, _: ()) -> OrgaResult<()> {
        Ok(())
    }
}

impl Describe for CheckpointStatus {
    fn describe() -> orga::describe::Descriptor {
        orga::describe::Builder::new::<Self>().build()
    }
}

/// An input to a Bitcoin transaction - possibly in an unsigned state.
///
/// This structure contains the necessary data for signing an input, and once
/// signed can be turned into a `bitcoin::TxIn` for inclusion in a Bitcoin
/// transaction.
#[orga(version = 1)]
#[derive(Debug)]
pub struct Input {
    /// The outpoint being spent by this input.
    pub prevout: Adapter<bitcoin::OutPoint>,

    /// The script of the output being spent by this input. In practice, this
    /// will be a pay-to-witness-script-hash (P2WSH) script, containing the hash
    /// of the script in the `redeem_script` field.
    pub script_pubkey: Adapter<bitcoin::Script>,

    /// The redeem script which `script_pubkey` contains the hash of, supplied
    /// in the witness of the input when spending. In practice, this will
    /// represent a multisig tied to the associated signatory set.
    pub redeem_script: Adapter<bitcoin::Script>,

    /// The index of the signatory set which this input is associated with.
    pub sigset_index: u32,

    /// Bytes representing a commitment to a destination (e.g. a native nomic
    /// account address, an IBC transfer destination, or a 0-byte for the
    /// reserve output owned by the network). These bytes are included in the
    /// redeem script to tie the funds to the destination.
    pub dest: LengthVec<u16, u8>,

    /// The amount of the input being spent, in satoshis.
    pub amount: u64,

    /// An estimate of the size of the witness for this input, in virtual bytes.
    /// This size is used for fee calculations.
    pub est_witness_vsize: u64,

    /// The signatures for this input. This structure is where the signatories
    /// coordinate to submit their signatures, and starts out with no
    /// signatures.
    pub signatures: ThresholdSig,
}

impl Input {
    /// Converts the `Input` to a `bitcoin::TxIn`, useful when constructing an
    /// actual Bitcoin transaction to be broadcast.
    pub fn to_txin(&self) -> Result<TxIn> {
        let mut witness = self.signatures.to_witness()?;
        if self.signatures.signed() {
            witness.push(self.redeem_script.to_bytes());
        }

        Ok(bitcoin::TxIn {
            previous_output: *self.prevout,
            script_sig: bitcoin::Script::new(),
            sequence: Sequence(u32::MAX),
            witness: bitcoin::Witness::from_vec(witness),
        })
    }

    /// Creates an `Input` which spends the given Bitcoin outpoint, populating
    /// it with an empty signing state to be signed by the given signatory set.
    pub fn new(
        prevout: bitcoin::OutPoint,
        sigset: &SignatorySet,
        dest: &[u8],
        amount: u64,
        threshold: (u64, u64),
    ) -> Result<Self> {
        let script_pubkey = sigset.output_script(dest, threshold)?;
        let redeem_script = sigset.redeem_script(dest, threshold)?;

        Ok(Input {
            prevout: Adapter::new(prevout),
            script_pubkey: Adapter::new(script_pubkey),
            redeem_script: Adapter::new(redeem_script),
            sigset_index: sigset.index(),
            dest: dest.encode()?.try_into()?,
            amount,
            est_witness_vsize: sigset.est_witness_vsize(),
            signatures: ThresholdSig::from_sigset(sigset)?,
        })
    }

    /// The estimated size of the input, including the worst-case size of the
    /// witness once fully signed, in virtual bytes.
    pub fn est_vsize(&self) -> u64 {
        self.est_witness_vsize + 40
    }
}

impl MigrateFrom<InputV0> for InputV1 {
    fn migrate_from(_value: InputV0) -> OrgaResult<Self> {
        unreachable!()
    }
}

/// A bitcoin transaction output, wrapped to implement the core `orga` traits.
pub type Output = Adapter<bitcoin::TxOut>;

/// A bitcoin transaction, as a native `orga` data structure.
#[orga]
#[derive(Debug)]
pub struct BitcoinTx {
    /// The locktime field included in the bitcoin transaction, representing
    /// either a block height or timestamp.
    pub lock_time: u32,

    /// A counter representing how many inputs have been fully-signed so far.
    /// The transaction is valid and ready to be broadcast to the bitcoin
    /// network once all inputs have been signed.
    pub signed_inputs: u16,

    /// The inputs to the transaction.
    pub input: Deque<Input>,

    /// The outputs to the transaction.
    pub output: Deque<Output>,
}

impl BitcoinTx {
    /// Converts the `BitcoinTx` to a `bitcoin::Transaction`.
    pub fn to_bitcoin_tx(&self) -> Result<Transaction> {
        Ok(bitcoin::Transaction {
            version: 1,
            lock_time: bitcoin::PackedLockTime(self.lock_time),
            input: self
                .input
                .iter()?
                .map(|input| input?.to_txin())
                .collect::<Result<Vec<TxIn>>>()?,
            output: self
                .output
                .iter()?
                .map(|output| Ok((**output?).clone()))
                .collect::<Result<Vec<TxOut>>>()?,
        })
    }

    /// Creates a new `BitcoinTx` with the given locktime, and no inputs or
    /// outputs.
    pub fn with_lock_time(lock_time: u32) -> Self {
        BitcoinTx {
            lock_time,
            ..Default::default()
        }
    }

    /// Returns `true` if all inputs in the transaction are fully signed,
    /// otherwise returns `false`.
    pub fn signed(&self) -> bool {
        self.signed_inputs as u64 == self.input.len()
    }

    /// The estimated size of the transaction, including the worst-case sizes of
    /// all input witnesses once fully signed, in virtual bytes.
    pub fn est_vsize(&self) -> Result<u64> {
        let base_vsize: u64 = self.to_bitcoin_tx()?.vsize().try_into()?;
        let est_witness_vsize = self.input.iter()?.try_fold(0, |sum: u64, input| {
            Ok::<_, Error>(sum + input?.est_witness_vsize)
        })?;
        Ok(base_vsize + est_witness_vsize)
    }

    /// The hash of the transaction. Note that this will change if any inputs or
    /// outputs are added, removed, or modified, so should only be used once the
    /// transaction is known to be final.
    pub fn txid(&self) -> Result<bitcoin::Txid> {
        let bitcoin_tx = self.to_bitcoin_tx()?;
        Ok(bitcoin_tx.txid())
    }

    /// The total value of the outputs in the transaction, in satoshis.
    pub fn value(&self) -> Result<u64> {
        #[allow(clippy::manual_try_fold)]
        self.output
            .iter()?
            .fold(Ok(0), |sum: Result<u64>, out| Ok(sum? + out?.value))
    }

    /// Calculates the sighash to be signed for the given input index, and
    /// populates the input's signing state with it. This should be used when a
    /// transaction is finalized and its structure will not change, and
    /// coordination of signing will begin.
    pub fn populate_input_sig_message(&mut self, input_index: usize) -> Result<()> {
        let bitcoin_tx = self.to_bitcoin_tx()?;
        let mut sc = bitcoin::util::sighash::SighashCache::new(&bitcoin_tx);
        let mut input = self
            .input
            .get_mut(input_index as u64)?
            .ok_or(Error::InputIndexOutOfBounds(input_index))?;

        let sighash = sc.segwit_signature_hash(
            input_index,
            &input.redeem_script,
            input.amount,
            EcdsaSighashType::All,
        )?;

        input.signatures.set_message(sighash.into_inner());

        Ok(())
    }

    /// Deducts the given amount of satoshis evenly from all outputs in the
    /// transaction, leaving the difference as the amount to be paid to miners
    /// as a fee.
    ///
    /// This function will fail if the fee is greater than the value of the
    /// outputs in the transaction. Any inputs which are not large enough to pay
    /// their share of the fee will be removed.
    pub fn deduct_fee(&mut self, fee: u64) -> Result<()> {
        if fee == 0 {
            return Ok(());
        }

        if self.output.is_empty() {
            // TODO: Bitcoin module error
            return Err(Error::BitcoinFee(fee));
        }

        // This algorithm calculates the amount to attempt to deduct from each
        // output (`threshold`), and then removes any outputs which are too
        // small to pay this. Since removing outputs changes the threshold,
        // additional iterations will be required until all remaining outputs
        // are large enough.
        let threshold = loop {
            // The threshold is the fee divided by the number of outputs (each
            // output pays an equal share of the fee).
            let threshold = fee / self.output.len();

            // Remove any outputs which are too small to pay the threshold.
            let mut min_output = u64::MAX;
            self.output.retain_unordered(|output| {
                let dust_value = output.script_pubkey.dust_value().to_sat();
                let adjusted_output = output.value.saturating_sub(dust_value);
                if adjusted_output < min_output {
                    min_output = adjusted_output;
                }
                Ok(adjusted_output > threshold)
            })?;

            // Handle the case where no outputs remain.
            if self.output.is_empty() {
                break threshold;
            }

            // If the threshold is less than the smallest output, we can stop
            // here.
            let threshold = fee / self.output.len();
            if min_output >= threshold {
                break threshold;
            }
        };

        // Deduct the final fee share from each remaining output.
        for i in 0..self.output.len() {
            let mut output = self.output.get_mut(i)?.unwrap();
            output.value -= threshold;
        }

        Ok(())
    }
}

/// `BatchType` represents one of the three types of transaction batches in a
/// checkpoint.
#[derive(Debug)]
pub enum BatchType {
    /// The batch containing the "final emergency disbursal transactions".
    ///
    /// This batch will contain at least one and potentially many transactions,
    /// paying out to the recipients of the emergency disbursal (e.g. recovery
    /// wallets of nBTC holders).
    Disbursal,

    /// The batch containing the intermediate transaction.
    ///
    /// This batch will always contain exactly one transaction, the
    /// "intermediate emergency disbursal transaction", which spends the reserve
    /// output of a stuck checkpoint transaction, and pays out to inputs which
    /// will be spent by the final emergency disbursal transactions.
    IntermediateTx,

    /// The batch containing the checkpoint transaction. This batch will always
    /// contain exactly one transaction, the "checkpoint transaction".
    ///
    /// This transaction spends the reserve output of the previous checkpoint
    /// transaction and the outputs of any incoming deposits. It pays out to the
    /// the latest signatory set (in the "reserve output") and to destinations
    /// of any requested withdrawals.
    Checkpoint,
}

/// A batch of transactions in a checkpoint.
///
/// A batch is a collection of transactions which are atomically signed
/// together. Signatories submit signatures for all inputs in all transactions
/// in the batch at once. Once the batch is fully signed, the checkpoint can
/// advance to signing of the next batch, if any.
#[orga]
pub struct Batch {
    batch: Deque<BitcoinTx>,
    signed_txs: u16,
}

impl Deref for Batch {
    type Target = Deque<BitcoinTx>;

    fn deref(&self) -> &Self::Target {
        &self.batch
    }
}

impl DerefMut for Batch {
    fn deref_mut(&mut self) -> &mut Self::Target {
        &mut self.batch
    }
}

impl Batch {
    fn signed(&self) -> bool {
        self.signed_txs as u64 == self.batch.len()
    }
}

/// The default fee rate to be used to pay miner fees, in satoshis per virtual
/// byte.
pub const DEFAULT_FEE_RATE: u64 = 10;

/// `Checkpoint` is the main structure which coordinates the network's
/// management of funds on the Bitcoin blockchain.
///
/// The network periodically creates checkpoints, which are Bitcoin transactions
/// that move the funds held in reserve. There is a singular sequential chain of
/// checkpoints, and each checkpoint has an associated signatory set. The
/// signatory set is a list of public keys of the signers performing the
/// decentralized custody of the funds held in reserve.
///
/// Checkpoints are each associated with a main transaction, the "checkpoint
/// transaction", which spends the reserve output of the previous checkpoint
/// transaction and the outputs of any incoming deposits. It pays out to the the
/// latest signatory set (in the "reserve output") and to destinations of any
/// requested withdrawals. This transaction is included in the third batch of
/// the `batches` deque.
///
/// Checkpoints are also associated with a set of transactions which pay out to
/// the recipients of the emergency disbursal (e.g. recovery wallets of nBTC
/// holders), if the checkpoint transaction is not spent after a given amount of
/// time (e.g. two weeks). These transactions are broken up into a single
/// "intermediate emergency disbursal transaction" (in the second batch of the
/// `batches` deque), and one or more "final emergency disbursal transactions"
/// (in the first batch of the `batches` deque).
#[orga(skip(Default), version = 3..=4)]
#[derive(Debug)]
pub struct Checkpoint {
    /// The status of the checkpoint, either `Building`, `Signing`, or
    /// `Complete`.
    pub status: CheckpointStatus,

    /// The batches of transactions in the checkpoint, to each be signed
    /// atomically, in order. The first batch contains the "final emergency
    /// disbursal transactions", the second batch contains the "intermediate
    /// emergency disbursal transaction", and the third batch contains the
    /// "checkpoint transaction".
    pub batches: Deque<Batch>,

    /// Pending transfers of nBTC to be processed once the checkpoint is fully
    /// signed. These transfers are processed in lockstep with the checkpointing
    /// process in order to keep nBTC balances in sync with the emergency
    /// disbursal.
    ///
    /// These transfers can be initiated by a simple nBTC send or by a deposit.
    pub pending: Map<Dest, Coin<Nbtc>>,

    /// The fee rate to use when calculating the miner fee for the transactions
    /// in the checkpoint, in satoshis per virtual byte.
    ///
    /// This rate is automatically adjusted per-checkpoint, being increased when
    /// completed checkpoints are not being confirmed on the Bitcoin network
    /// faster than the target confirmation speed (implying the network is
    /// paying too low of a fee), and being decreased if checkpoints are
    /// confirmed faster than the target confirmation speed.
    pub fee_rate: u64,

    /// The height of the Bitcoin block at which the checkpoint was fully signed
    /// and ready to be broadcast to the Bitcoin network, used by the fee
    /// adjustment algorithm to determine if the checkpoint was confirmed too
    /// fast or too slow.
    pub signed_at_btc_height: Option<u32>,

    /// Whether or not to honor relayed deposits made against this signatory
    /// set. This can be used, for example, to enforce a cap on deposits into
    /// the system.
    pub deposits_enabled: bool,

    #[orga(version(V4))]
    pub fees_collected: u64,

    /// The signatory set associated with the checkpoint. Note that deposits to
    /// slightly older signatory sets can still be processed in this checkpoint,
    /// but the reserve output will be paid to the latest signatory set.
    pub sigset: SignatorySet,
}

impl MigrateFrom<CheckpointV3> for CheckpointV4 {
    fn migrate_from(value: CheckpointV3) -> OrgaResult<Self> {
        Ok(Self {
            status: value.status,
            batches: value.batches,
            pending: value.pending,
            fee_rate: value.fee_rate,
            signed_at_btc_height: value.signed_at_btc_height,
            deposits_enabled: value.deposits_enabled,
            sigset: value.sigset,
            fees_collected: 0,
        })
    }
}

#[orga]
impl Checkpoint {
    /// Creates a new checkpoint with the given signatory set.
    ///
    /// The checkpoint will be initialized with a single empty checkpoint
    /// transaction, a single empty intermediate emergency disbursal
    /// transaction, and an empty batch of final emergency disbursal
    /// transactions.
    pub fn new(sigset: SignatorySet) -> Result<Self> {
        let mut checkpoint = Checkpoint {
            status: CheckpointStatus::default(),
            batches: Deque::default(),
            pending: Map::new(),
            fee_rate: DEFAULT_FEE_RATE,
            signed_at_btc_height: None,
            deposits_enabled: true,
            sigset,
            fees_collected: 0,
        };

        let disbursal_batch = Batch::default();
        checkpoint.batches.push_front(disbursal_batch)?;

        #[allow(unused_mut)]
        let mut intermediate_tx_batch = Batch::default();
        intermediate_tx_batch.push_back(BitcoinTx::default())?;
        checkpoint.batches.push_back(intermediate_tx_batch)?;

        let checkpoint_tx = BitcoinTx::default();
        let mut checkpoint_batch = Batch::default();
        checkpoint_batch.push_back(checkpoint_tx)?;
        checkpoint.batches.push_back(checkpoint_batch)?;

        Ok(checkpoint)
    }

    /// Processes a batch of signatures from a signatory, applying them to the
    /// inputs of transaction batches which are ready to be signed.
    ///
    /// Transaction batches are ready to be signed if they are either already
    /// signed (all inputs of all transactions in the batch are above the
    /// signing threshold), in which case any newly-submitted signatures will
    /// "over-sign" the inputs, or if the batch is the first non-signed batch
    /// (the "active" batch). This prevents signatories from submitting
    /// signatures to a batch beyond the active batch, so that batches are
    /// always finished signing serially, in order.
    ///
    /// A signatory must submit all signatures for all inputs in which they are
    /// present in the signatory set, for all transactions of all batches ready
    /// to be signed. If the signatory provides more or less signatures than
    /// expected, `sign()` will return an error.
    fn sign(&mut self, xpub: Xpub, sigs: LengthVec<u16, Signature>, btc_height: u32) -> Result<()> {
        let secp = bitcoin::secp256k1::Secp256k1::verification_only();

        let cp_was_signed = self.signed()?;
        let mut sig_index = 0;

        // Iterate over all batches in the checkpoint, breaking once iterating
        // to a batch which is not ready to be signed.
        for i in 0..self.batches.len() {
            let mut batch = self.batches.get_mut(i)?.unwrap();
            let batch_was_signed = batch.signed();

            // Iterate over all transactions in the batch.
            for j in 0..batch.len() {
                let mut tx = batch.get_mut(j)?.unwrap();
                let tx_was_signed = tx.signed();

                // Iterate over all inputs in the transaction.
                for k in 0..tx.input.len() {
                    let mut input = tx.input.get_mut(k)?.unwrap();
                    let pubkey = derive_pubkey(&secp, xpub, input.sigset_index)?;

                    // Skip input if either the signatory is not part of this
                    // input's signatory set, or the signatory has already
                    // submitted a signature for this input.
                    if !input.signatures.needs_sig(pubkey.into())? {
                        continue;
                    }

                    // Error if there are no remaining supplied signatures - the
                    // signatory supplied less signatures than we require from
                    // them.
                    if sig_index >= sigs.len() {
                        return Err(
                            OrgaError::App("Not enough signatures supplied".to_string()).into()
                        );
                    }
                    let sig = sigs[sig_index];
                    sig_index += 1;

                    // Apply the signature.
                    let input_was_signed = input.signatures.signed();
                    input.signatures.sign(pubkey.into(), sig)?;

                    // If this signature made the input fully signed, increase
                    // the counter of fully-signed inputs in the containing
                    // transaction.
                    if !input_was_signed && input.signatures.signed() {
                        tx.signed_inputs += 1;
                    }
                }

                // If these signatures made the transaction fully signed,
                // increase the counter of fully-signed transactions in the
                // containing batch.
                if !tx_was_signed && tx.signed() {
                    batch.signed_txs += 1;
                }
            }

            // If this was the last batch ready to be signed, stop here.
            if !batch_was_signed {
                break;
            }
        }

        // Error if there are remaining supplied signatures - the signatory
        // supplied more signatures than we require from them.
        if sig_index != sigs.len() {
            return Err(OrgaError::App("Excess signatures supplied".to_string()).into());
        }

        // If these signatures made the checkpoint fully signed, record the
        // height at which it was signed.
        if self.signed()? && !cp_was_signed {
            self.signed_at_btc_height = Some(btc_height);
        }

        Ok(())
    }

    /// Gets the checkpoint transaction as a `bitcoin::Transaction`.
    #[query]
    pub fn checkpoint_tx(&self) -> Result<Adapter<bitcoin::Transaction>> {
        Ok(Adapter::new(
            self.batches
                .get(BatchType::Checkpoint as u64)?
                .unwrap()
                .back()?
                .unwrap()
                .to_bitcoin_tx()?,
        ))
    }

    /// Gets the output containing the reserve funds for the checkpoint, the
    /// "reserve output". This output is owned by the latest signatory set, and
    /// is spent by the suceeding checkpoint transaction.
    ///
    /// This output is not created until the checkpoint advances to `Signing`
    /// status.
    pub fn reserve_output(&self) -> Result<Option<TxOut>> {
        // TODO: should return None for Building checkpoints? otherwise this
        // might return a withdrawal
        let checkpoint_tx = self.checkpoint_tx()?;
        if let Some(output) = checkpoint_tx.output.first() {
            Ok(Some(output.clone()))
        } else {
            Ok(None)
        }
    }

    /// Returns a list of all inputs in the checkpoint which the signatory with
    /// the given extended public key should sign.
    ///
    /// The return value is a list of tuples, each containing `(sighash,
    /// sigset_index)` - the sighash to be signed and the index of the signatory
    /// set associated with the input.
    #[query]
    pub fn to_sign(&self, xpub: Xpub) -> Result<Vec<([u8; 32], u32)>> {
        // TODO: thread local secpk256k1 context
        let secp = bitcoin::secp256k1::Secp256k1::verification_only();

        let mut msgs = vec![];

        for batch in self.batches.iter()? {
            let batch = batch?;
            for tx in batch.iter()? {
                for input in tx?.input.iter()? {
                    let input = input?;

                    let pubkey = derive_pubkey(&secp, xpub, input.sigset_index)?;
                    if input.signatures.needs_sig(pubkey.into())? {
                        msgs.push((input.signatures.message(), input.sigset_index));
                    }
                }
            }
            if !batch.signed() {
                break;
            }
        }

        Ok(msgs)
    }

    /// Returns the number of fully-signed batches in the checkpoint.
    fn signed_batches(&self) -> Result<u64> {
        let mut signed_batches = 0;
        for batch in self.batches.iter()? {
            if batch?.signed() {
                signed_batches += 1;
            } else {
                break;
            }
        }

        Ok(signed_batches)
    }

    /// Returns the current batch being signed, or `None` if all batches are
    /// signed.
    pub fn current_batch(&self) -> Result<Option<Ref<Batch>>> {
        if self.signed()? {
            return Ok(None);
        }

        Ok(Some(self.batches.get(self.signed_batches()?)?.unwrap()))
    }

    /// Returns the timestamp at which the checkpoint was created (when it was
    /// first constructed in the `Building` status).
    pub fn create_time(&self) -> u64 {
        self.sigset.create_time()
    }

    /// Returns `true` if all batches in the checkpoint are fully signed,
    /// otherwise returns `false`.
    pub fn signed(&self) -> Result<bool> {
        Ok(self.signed_batches()? == self.batches.len())
    }

    /// The emergency disbursal transactions for checkpoint.
    ///
    /// The first element of the returned vector is the intermediate
    /// transaction, and the remaining elements are the final transactions.
    pub fn emergency_disbursal_txs(&self) -> Result<Vec<Adapter<bitcoin::Transaction>>> {
        let mut txs = vec![];

        let intermediate_tx_batch = self.batches.get(BatchType::IntermediateTx as u64)?.unwrap();
        let Some(intermediate_tx) = intermediate_tx_batch.get(0)? else {
            return Ok(txs);
        };
        txs.push(Adapter::new(intermediate_tx.to_bitcoin_tx()?));

        let disbursal_batch = self.batches.get(BatchType::Disbursal as u64)?.unwrap();
        for tx in disbursal_batch.iter()? {
            txs.push(Adapter::new(tx?.to_bitcoin_tx()?));
        }

        Ok(txs)
    }

    pub fn checkpoint_tx_miner_fees(&self) -> Result<u64> {
        let mut fees = 0;

        let batch = self.batches.get(BatchType::Checkpoint as u64)?.unwrap();
        let tx = batch.get(0)?.unwrap();

        for input in tx.input.iter()? {
            let input = input?;
            fees += input.amount;
        }

        for output in tx.output.iter()? {
            let output = output?;
            fees -= output.value;
        }

        Ok(fees)
    }

    fn base_fee(&self, config: &Config, timestamping_commitment: &[u8]) -> Result<u64> {
        let est_vsize = self.est_vsize(config, timestamping_commitment)?;
        Ok(est_vsize * self.fee_rate)
    }

    fn est_vsize(&self, config: &Config, timestamping_commitment: &[u8]) -> Result<u64> {
        let batch = self.batches.get(BatchType::Checkpoint as u64)?.unwrap();
        let cp = batch.get(0)?.unwrap();
        let mut tx = cp.to_bitcoin_tx()?;

        tx.output = self
            .additional_outputs(config, timestamping_commitment)?
            .into_iter()
            .chain(tx.output)
            .take(config.max_outputs as usize)
            .collect();
        tx.input.truncate(config.max_inputs as usize);

        let vsize = tx.vsize() as u64
            + cp.input
                .iter()?
                .take(config.max_inputs as usize)
                .try_fold(0, |sum, input| {
                    Ok::<_, Error>(sum + input?.est_witness_vsize)
                })?;

        Ok(vsize)
    }

    fn additional_outputs(
        &self,
        config: &Config,
        timestamping_commitment: &[u8],
    ) -> Result<Vec<bitcoin::TxOut>> {
        // The reserve output is the first output of the checkpoint tx, and
        // contains all funds held in reserve by the network.
        let reserve_out = bitcoin::TxOut {
            value: 0, // will be updated after counting ins/outs and fees
            script_pubkey: self.sigset.output_script(&[0u8], config.sigset_threshold)?,
        };

        // The timestamping commitment output is the second output of the
        // checkpoint tx, and contains a commitment to some given data, which
        // will be included on the Bitcoin blockchain as `OP_RETURN` data, now
        // timestamped by Bitcoin's proof-of-work security.
        let timestamping_commitment_out = bitcoin::TxOut {
            value: 0,
            script_pubkey: bitcoin::Script::new_op_return(timestamping_commitment),
        };

        Ok(vec![reserve_out, timestamping_commitment_out])
    }
}

/// Configuration parameters used in processing checkpoints.
<<<<<<< HEAD
#[orga(skip(Default), version = 4)]
=======
#[orga(skip(Default), version = 2..=3)]
>>>>>>> eab3d596
#[derive(Clone)]
pub struct Config {
    /// The minimum amount of time between the creation of checkpoints, in
    /// seconds.
    ///
    /// If a checkpoint is to be created, but less than this time has passed
    /// since the last checkpoint was created (in the `Building` state), the
    /// current `Building` checkpoint will be delayed in advancing to `Signing`.
    pub min_checkpoint_interval: u64,

    /// The maximum amount of time between the creation of checkpoints, in
    /// seconds.
    ///
    /// If a checkpoint would otherwise not be created, but this amount of time
    /// has passed since the last checkpoint was created (in the `Building`
    /// state), the current `Building` checkpoint will be advanced to `Signing`
    /// and a new `Building` checkpoint will be added.
    pub max_checkpoint_interval: u64,

    /// The maximum number of inputs allowed in a checkpoint transaction.
    ///
    /// This is used to prevent the checkpoint transaction from being too large
    /// to be accepted by the Bitcoin network.
    ///
    /// If a checkpoint has more inputs than this when advancing from `Building`
    /// to `Signing`, the excess inputs will be moved to the suceeding,
    /// newly-created `Building` checkpoint.
    pub max_inputs: u64,

    /// The maximum number of outputs allowed in a checkpoint transaction.
    ///
    /// This is used to prevent the checkpoint transaction from being too large
    /// to be accepted by the Bitcoin network.
    ///
    /// If a checkpoint has more outputs than this when advancing from
    /// `Building` to `Signing`, the excess outputs will be moved to the
    /// suceeding, newly-created `Building` checkpoint.∑
    pub max_outputs: u64,

    /// The maximum age of a checkpoint to retain, in seconds.
    ///
    /// Checkpoints older than this will be pruned from the state, down to a
    /// minimum of 10 checkpoints in the checkpoint queue.
    pub max_age: u64,

    /// The number of blocks to target for confirmation of the checkpoint
    /// transaction.
    ///
    /// This is used to adjust the fee rate of the checkpoint transaction, to
    /// ensure it is confirmed within the target number of blocks. The fee rate
    /// will be adjusted up if the checkpoint transaction is not confirmed
    /// within the target number of blocks, and will be adjusted down if the
    /// checkpoint transaction faster than the target.
<<<<<<< HEAD
    #[orga(version(V1, V2, V3, V4))]
=======
>>>>>>> eab3d596
    pub target_checkpoint_inclusion: u32,

    /// The lower bound to use when adjusting the fee rate of the checkpoint
    /// transaction, in satoshis per virtual byte.
<<<<<<< HEAD
    #[orga(version(V1, V2, V3, V4))]
=======
>>>>>>> eab3d596
    pub min_fee_rate: u64,

    /// The upper bound to use when adjusting the fee rate of the checkpoint
    /// transaction, in satoshis per virtual byte.
<<<<<<< HEAD
    #[orga(version(V1, V2, V3, V4))]
=======
>>>>>>> eab3d596
    pub max_fee_rate: u64,

    /// The value (in basis points) to multiply by when calculating the miner
    /// fee to deduct from a user's deposit or withdrawal. This value should be
    /// at least 1 (10,000 basis points).
    ///
    /// The difference in the fee deducted and the fee paid in the checkpoint
    /// transaction is added to the fee pool, to help the network pay for
    /// its own miner fees.
    #[orga(version(V3, V4))]
    pub user_fee_factor: u64,

    /// The threshold of signatures required to spend reserve scripts, as a
    /// ratio represented by a tuple, `(numerator, denominator)`.
    ///
    /// For example, `(9, 10)` means the threshold is 90% of the signatory set.
<<<<<<< HEAD
    #[orga(version(V1, V2, V3, V4))]
=======
>>>>>>> eab3d596
    pub sigset_threshold: (u64, u64),

    /// The minimum amount of nBTC an account must hold to be eligible for an
    /// output in the emergency disbursal.
<<<<<<< HEAD
    #[orga(version(V1, V2, V3, V4))]
=======
>>>>>>> eab3d596
    pub emergency_disbursal_min_tx_amt: u64,

    /// The amount of time between the creation of a checkpoint and when the
    /// associated emergency disbursal transactions can be spent, in seconds.
<<<<<<< HEAD
    #[orga(version(V1, V2, V3, V4))]
=======
>>>>>>> eab3d596
    pub emergency_disbursal_lock_time_interval: u32,

    /// The maximum size of a final emergency disbursal transaction, in virtual
    /// bytes.
    ///
    /// The outputs to be included in final emergency disbursal transactions
    /// will be distributed across multiple transactions around this size.
<<<<<<< HEAD
    #[orga(version(V1, V2, V3, V4))]
=======
>>>>>>> eab3d596
    pub emergency_disbursal_max_tx_size: u64,

    /// The maximum number of unconfirmed checkpoints before the network will
    /// stop creating new checkpoints.
    ///
    /// If there is a long chain of unconfirmed checkpoints, there is possibly
    /// an issue causing the transactions to not be included on Bitcoin (e.g. an
    /// invalid transaction was created, the fee rate is too low even after
    /// adjustments, Bitcoin miners are censoring the transactions, etc.), in
    /// which case the network should evaluate and fix the issue before creating
    /// more checkpoints.
    ///
    /// This will also stop the fee rate from being adjusted too high if the
    /// issue is simply with relayers failing to report the confirmation of the
    /// checkpoint transactions.
<<<<<<< HEAD
    #[orga(version(V2, V3, V4))]
=======
>>>>>>> eab3d596
    pub max_unconfirmed_checkpoints: u32,

    #[orga(version(V4))]
    pub wait_to_collect_fees: bool,
}

<<<<<<< HEAD
impl MigrateFrom<ConfigV0> for ConfigV1 {
    fn migrate_from(value: ConfigV0) -> OrgaResult<Self> {
        Ok(Self {
            min_checkpoint_interval: value.min_checkpoint_interval,
            max_checkpoint_interval: value.max_checkpoint_interval,
            max_inputs: value.max_inputs,
            max_outputs: value.max_outputs,
            max_age: value.max_age,
            target_checkpoint_inclusion: Config::default().target_checkpoint_inclusion,
            min_fee_rate: Config::default().min_fee_rate,
            max_fee_rate: Config::default().max_fee_rate,
            sigset_threshold: Config::default().sigset_threshold,
            emergency_disbursal_min_tx_amt: Config::default().emergency_disbursal_min_tx_amt,
            emergency_disbursal_lock_time_interval: Config::default()
                .emergency_disbursal_lock_time_interval,
            emergency_disbursal_max_tx_size: Config::default().emergency_disbursal_max_tx_size,
        })
    }
}

impl MigrateFrom<ConfigV1> for ConfigV2 {
    fn migrate_from(value: ConfigV1) -> OrgaResult<Self> {
        Ok(Self {
            min_checkpoint_interval: value.min_checkpoint_interval,
            max_checkpoint_interval: value.max_checkpoint_interval,
            max_inputs: value.max_inputs,
            max_outputs: value.max_outputs,
            max_age: value.max_age,
            target_checkpoint_inclusion: value.target_checkpoint_inclusion,
            min_fee_rate: value.min_fee_rate,
            max_fee_rate: value.max_fee_rate,
            sigset_threshold: value.sigset_threshold,
            emergency_disbursal_min_tx_amt: value.emergency_disbursal_min_tx_amt,
            emergency_disbursal_lock_time_interval: value.emergency_disbursal_lock_time_interval,
            emergency_disbursal_max_tx_size: value.emergency_disbursal_max_tx_size,
            max_unconfirmed_checkpoints: Config::default().max_unconfirmed_checkpoints,
        })
    }
}

=======
>>>>>>> eab3d596
impl MigrateFrom<ConfigV2> for ConfigV3 {
    fn migrate_from(value: ConfigV2) -> OrgaResult<Self> {
        Ok(Self {
            min_checkpoint_interval: value.min_checkpoint_interval,
            max_checkpoint_interval: value.max_checkpoint_interval,
            max_inputs: value.max_inputs,
            max_outputs: value.max_outputs,
            max_age: value.max_age,
            target_checkpoint_inclusion: value.target_checkpoint_inclusion,
            min_fee_rate: value.min_fee_rate,
            max_fee_rate: value.max_fee_rate,
            sigset_threshold: value.sigset_threshold,
            emergency_disbursal_min_tx_amt: value.emergency_disbursal_min_tx_amt,
            emergency_disbursal_lock_time_interval: value.emergency_disbursal_lock_time_interval,
            emergency_disbursal_max_tx_size: value.emergency_disbursal_max_tx_size,
            max_unconfirmed_checkpoints: Config::default().max_unconfirmed_checkpoints,
            user_fee_factor: Config::default().user_fee_factor,
        })
    }
}

impl MigrateFrom<ConfigV3> for ConfigV4 {
    fn migrate_from(value: ConfigV3) -> OrgaResult<Self> {
        Ok(Self {
            min_checkpoint_interval: value.min_checkpoint_interval,
            max_checkpoint_interval: value.max_checkpoint_interval,
            max_inputs: value.max_inputs,
            max_outputs: value.max_outputs,
            max_age: value.max_age,
            target_checkpoint_inclusion: value.target_checkpoint_inclusion,
            min_fee_rate: value.min_fee_rate,
            max_fee_rate: value.max_fee_rate,
            sigset_threshold: value.sigset_threshold,
            emergency_disbursal_min_tx_amt: value.emergency_disbursal_min_tx_amt,
            emergency_disbursal_lock_time_interval: value.emergency_disbursal_lock_time_interval,
            emergency_disbursal_max_tx_size: value.emergency_disbursal_max_tx_size,
            max_unconfirmed_checkpoints: value.max_unconfirmed_checkpoints,
            user_fee_factor: value.user_fee_factor,
            wait_to_collect_fees: Config::default().wait_to_collect_fees,
        })
    }
}

impl Config {
    fn regtest() -> Self {
        Self {
            min_checkpoint_interval: 15,
            emergency_disbursal_lock_time_interval: 60,
            emergency_disbursal_max_tx_size: 11,
            user_fee_factor: 20_000,
            max_age: 60 * 60 * 24 * 7 * 3,
            ..Config::bitcoin()
        }
    }

    fn bitcoin() -> Self {
        Self {
            min_checkpoint_interval: 60 * 5,
            max_checkpoint_interval: 60 * 60 * 8,
            max_inputs: 40,
            max_outputs: 200,
            max_age: 60 * 60 * 24 * 7 * 3,
            target_checkpoint_inclusion: 2,
            min_fee_rate: 2, // relay threshold is 1 sat/vbyte
            max_fee_rate: 200,
            user_fee_factor: 21000, // 2.1x
            sigset_threshold: SIGSET_THRESHOLD,
            emergency_disbursal_min_tx_amt: 1000,
            #[cfg(feature = "testnet")]
            emergency_disbursal_lock_time_interval: 60 * 60 * 24 * 7, // one week
            #[cfg(not(feature = "testnet"))]
            emergency_disbursal_lock_time_interval: 60 * 60 * 24 * 7 * 2, // two weeks
            emergency_disbursal_max_tx_size: 50_000,
            max_unconfirmed_checkpoints: 15,
            wait_to_collect_fees: true,
        }
    }
}

impl Default for Config {
    fn default() -> Self {
        match super::NETWORK {
            bitcoin::Network::Regtest => Config::regtest(),
            _ => Config::bitcoin(),
        }
    }
}

/// `CheckpointQueue` is the main collection for the checkpointing process,
/// containing a sequential chain of checkpoints.
///
/// Once the network has processed its first deposit, the checkpoint queue will
/// always contain at least one checkpoint, in the `Building` state, at the
/// highest index in the queue.
///
/// The queue will only contain at most one checkpoint in the `Signing` state,
/// at the second-highest index in the queue if it exists. When this checkpoint
/// is stil being signed, progress will block and no new checkpoints will be
/// created since the checkpoints are in a sequential chain.
///
/// The queue may contain any number of checkpoints in the `Complete` state,
/// which are the checkpoints which have been fully signed and are ready to be
/// broadcast to the Bitcoin network. The queue also maintains a counter
/// (`confirmed_index`) to track which of these completed checkpoints have been
/// confirmed in a Bitcoin block.
#[orga(version = 1..=2)]
pub struct CheckpointQueue {
    /// The checkpoints in the queue, in order from oldest to newest. The last
    /// checkpoint is the checkpoint currently being built, and has the index
    /// contained in the `index` field.
    pub queue: Deque<Checkpoint>,

    /// The index of the checkpoint currently being built.
    pub index: u32,

    /// The index of the last checkpoint which has been confirmed in a Bitcoin
    /// block. Since checkpoints are a sequential cahin, each spending an output
    /// from the previous, all checkpoints with an index lower than this must
    /// have also been confirmed.
    #[orga(version(V2))]
    pub confirmed_index: Option<u32>,

    /// Configuration parameters used in processing checkpoints.
    pub config: Config,
}

impl MigrateFrom<CheckpointQueueV1> for CheckpointQueueV2 {
    fn migrate_from(value: CheckpointQueueV1) -> OrgaResult<Self> {
        Ok(Self {
            queue: value.queue,
            index: value.index,
            confirmed_index: None,
            config: value.config,
        })
    }
}

/// A wrapper around  an immutable reference to a `Checkpoint` which adds type
/// information guaranteeing that the checkpoint is in the `Complete` state.
#[derive(Deref)]
pub struct CompletedCheckpoint<'a>(Ref<'a, Checkpoint>);

/// A wrapper around an immutable reference to a `Checkpoint` which adds type
/// information guaranteeing that the checkpoint is in the `Signing` state.
#[derive(Deref, Debug)]
pub struct SigningCheckpoint<'a>(Ref<'a, Checkpoint>);

impl<'a> Query for SigningCheckpoint<'a> {
    type Query = ();

    fn query(&self, _: ()) -> OrgaResult<()> {
        Ok(())
    }
}

/// A wrapper around a mutable reference to a `Checkpoint` which adds type
/// information guaranteeing that the checkpoint is in the `Complete` state.
#[derive(Deref, DerefMut)]
pub struct SigningCheckpointMut<'a>(ChildMut<'a, u64, Checkpoint>);

impl<'a> SigningCheckpointMut<'a> {
    /// Adds a batch of signatures to the checkpoint for the signatory with the
    /// given extended public key (`xpub`).
    ///
    /// The signatures must be provided in the same order as the inputs in the
    /// checkpoint transaction, and must be provided for all inputs in which the
    /// signatory is present in the signatory set.
    pub fn sign(
        &mut self,
        xpub: Xpub,
        sigs: LengthVec<u16, Signature>,
        btc_height: u32,
    ) -> Result<()> {
        self.0.sign(xpub, sigs, btc_height)
    }

    /// Changes the status of the checkpoint to `Complete`.
    pub fn advance(self) -> Result<()> {
        let mut checkpoint = self.0;

        checkpoint.status = CheckpointStatus::Complete;

        Ok(())
    }
}

/// A wrapper around an immutable reference to a `Checkpoint` which adds type
/// information guaranteeing that the checkpoint is in the `Building` state.
#[derive(Deref)]
pub struct BuildingCheckpoint<'a>(Ref<'a, Checkpoint>);

/// A wrapper around a mutable reference to a `Checkpoint` which adds type
/// information guaranteeing that the checkpoint is in the `Building` state.
#[derive(Deref, DerefMut)]
pub struct BuildingCheckpointMut<'a>(ChildMut<'a, u64, Checkpoint>);

/// The data returned by the `advance()` method of `BuildingCheckpointMut`.
type BuildingAdvanceRes = (
    bitcoin::OutPoint,     // reserve outpoint
    u64,                   // reserve size (sats)
    u64,                   // fees paid (sats)
    Vec<ReadOnly<Input>>,  // excess inputs
    Vec<ReadOnly<Output>>, // excess outputs
);

impl<'a> BuildingCheckpointMut<'a> {
    /// Adds an output to the intermediate emergency disbursal transaction of
    /// the checkpoint, to be spent by the given final emergency disbursal
    /// transaction. The corresponding input is also added to the final
    /// emergency disbursal transaction.
    fn link_intermediate_tx(&mut self, tx: &mut BitcoinTx, threshold: (u64, u64)) -> Result<()> {
        let sigset = self.sigset.clone();
        let output_script = sigset.output_script(&[0u8], threshold)?;
        let tx_value = tx.value()?;

        let mut intermediate_tx_batch = self
            .batches
            .get_mut(BatchType::IntermediateTx as u64)?
            .unwrap();
        let mut intermediate_tx = intermediate_tx_batch.get_mut(0)?.unwrap();
        let num_outputs = u32::try_from(intermediate_tx.output.len())?;

        let final_tx_input = Input::new(
            bitcoin::OutPoint::new(intermediate_tx.txid()?, num_outputs),
            &sigset,
            &[0u8],
            tx_value,
            threshold,
        )?;

        let intermediate_tx_output = bitcoin::TxOut {
            value: tx_value,
            script_pubkey: output_script,
        };

        intermediate_tx
            .output
            .push_back(intermediate_tx_output.into())?;

        tx.input.push_back(final_tx_input)?;

        Ok(())
    }

    /// Deducts satoshis from the outputs of all emergency disbursal
    /// transactions (the intermediate transaction and all final transactions)
    /// to make them pay the miner fee at the given fee rate.
    ///
    /// Any outputs which are too small to pay their share of the required fees
    /// will be removed.
    ///
    /// It is possible for this process to remove outputs from the intermediate
    /// transaction, leaving an orphaned final transaction which spends from a
    /// non-existent output. for simplicity the unconnected final transaction is
    /// left in the state (it can be skipped by relayers when broadcasting the
    /// remaining valid emergency disbursal transactions).
    fn deduct_emergency_disbursal_fees(&mut self, fee_rate: u64) -> Result<()> {
        // TODO: Unit tests

        // Deduct fees from intermediate emergency disbursal transaction.
        // Let-binds the amount deducted so we can ensure to deduct the same
        // amount from the final emergency disbursal transactions since the
        // outputs they spend are now worth less than before.
        let intermediate_tx_fee = {
            let mut intermediate_tx_batch = self
                .batches
                .get_mut(BatchType::IntermediateTx as u64)?
                .unwrap();
            let mut intermediate_tx = intermediate_tx_batch.get_mut(0)?.unwrap();
            let fee = intermediate_tx.est_vsize()? * fee_rate;
            intermediate_tx.deduct_fee(fee)?;
            fee
        };

        let intermediate_tx_batch = self.batches.get(BatchType::IntermediateTx as u64)?.unwrap();
        let intermediate_tx = intermediate_tx_batch.get(0)?.unwrap();
        let intermediate_tx_id = intermediate_tx.txid()?;
        let intermediate_tx_len = intermediate_tx.output.len();

        if intermediate_tx_len == 0 {
            log::warn!("Generated empty emergency disbursal");
            return Ok(());
        }

        // Collect a list of the outputs of the intermediate emergency
        // disbursal, so later on we can ensure there is a 1-to-1 mapping
        // between final transactions and intermediate outputs, matched by
        // amount.
        let mut intermediate_tx_outputs: Vec<(usize, u64)> = intermediate_tx
            .output
            .iter()?
            .enumerate()
            .map(|(i, output)| Ok((i, output?.value)))
            .collect::<Result<_>>()?;

        // Deduct fees from final emergency disbursal transactions. Only retain
        // transactions which have enough value to pay the fee.
        let mut disbursal_batch = self.batches.get_mut(BatchType::Disbursal as u64)?.unwrap();
        disbursal_batch.retain_unordered(|mut tx| {
            // Do not retain transactions which were never linked to the
            // intermediate tx.
            // TODO: is this even possible?
            let mut input = match tx.input.get_mut(0)? {
                Some(input) => input,
                None => return Ok(false),
            };

            // Do not retain transactions which are smaller than the amount of
            // fee applied to the intermediate tx output which they spend. If
            // large enough, deduct the fee from the input to match what was
            // already deducted for the intermediate tx output.
            if input.amount < intermediate_tx_fee / intermediate_tx_len {
                return Ok(false);
            }
            input.amount -= intermediate_tx_fee / intermediate_tx_len;

            // Find the first remaining output of the intermediate tx which
            // matches the amount being spent by this final tx's input.
            for (i, (vout, output)) in intermediate_tx_outputs.iter().enumerate() {
                if output == &(input.amount) {
                    // Once found, link the final tx's input to the vout index
                    // of the the matching output from the intermediate tx, and
                    // remove it from the matching list.

                    input.prevout = Adapter::new(bitcoin::OutPoint {
                        txid: intermediate_tx_id,
                        vout: *vout as u32,
                    });
                    intermediate_tx_outputs.remove(i);
                    // Deduct the final tx's miner fee from its outputs,
                    // removing any outputs which are too small to pay their
                    // share of the fee.
                    let tx_size = tx
                        .est_vsize()
                        .map_err(|err| OrgaError::App(err.to_string()))?;
                    let fee = intermediate_tx_fee / intermediate_tx_len + tx_size * fee_rate;
                    tx.deduct_fee(fee)
                        .map_err(|err| OrgaError::App(err.to_string()))?;

                    return Ok(true);
                }
            }
            Ok(false)
        })?;

        Ok(())
    }

    /// Generates the emergency disbursal transactions for the checkpoint,
    /// populating the first and second transaction batches in the checkpoint.
    ///
    /// The emergency disbursal transactions are generated from a list of
    /// outputs representing the holders of nBTC: one for every nBTC account
    /// which has an associated recovery script, one for every pending transfer
    /// in the checkpoint, and one for every output passed in by the consumer
    /// via the `external_outputs` iterator.
    #[allow(clippy::too_many_arguments)]
    fn generate_emergency_disbursal_txs(
        &mut self,
        nbtc_accounts: &Accounts<Nbtc>,
        recovery_scripts: &Map<orga::coins::Address, Adapter<bitcoin::Script>>,
        reserve_outpoint: bitcoin::OutPoint,
        external_outputs: impl Iterator<Item = Result<bitcoin::TxOut>>,
        fee_rate: u64,
        reserve_value: u64,
        config: &Config,
    ) -> Result<()> {
        // TODO: Use tree structure instead of single-intermediate, many-final,
        // since the intermediate tx may grow too large

        #[cfg(not(feature = "full"))]
        unimplemented!();

        #[cfg(feature = "full")]
        {
            let intermediate_tx_batch = self
                .batches
                .get_mut(BatchType::IntermediateTx as u64)?
                .unwrap();
            if intermediate_tx_batch.is_empty() {
                return Ok(());
            }

            use orga::context::Context;
            let time = Context::resolve::<Time>()
                .ok_or_else(|| OrgaError::Coins("No Time context found".into()))?;

            let sigset = self.sigset.clone();

            let lock_time = time.seconds as u32 + config.emergency_disbursal_lock_time_interval;

            let mut outputs = Vec::new();

            // Create an output for every nBTC account with an associated
            // recovery script.
            for entry in recovery_scripts.iter()? {
                let (address, dest_script) = entry?;
                let balance = nbtc_accounts.balance(*address)?;
                let tx_out = bitcoin::TxOut {
                    value: u64::from(balance) / 1_000_000,
                    script_pubkey: dest_script.clone().into_inner(),
                };

                outputs.push(Ok(tx_out))
            }

            // Create an output for every pending nBTC transfer in the checkpoint.
            // TODO: combine pending transfer outputs into other outputs by adding to amount
            let pending_outputs: Vec<_> = self
                .pending
                .iter()?
                .filter_map(|entry| {
                    let (dest, coins) = match entry {
                        Err(err) => return Some(Err(err.into())),
                        Ok(entry) => entry,
                    };
                    let script_pubkey = match dest.to_output_script(recovery_scripts) {
                        Err(err) => return Some(Err(err.into())),
                        Ok(maybe_script) => maybe_script,
                    }?;
                    Some(Ok::<_, Error>(TxOut {
                        value: u64::from(coins.amount) / 1_000_000,
                        script_pubkey,
                    }))
                })
                .collect();

            // Iterate through outputs and batch them into final txs, adding
            // outputs to the intermediate tx and linking inputs to them as we
            // go.
            let mut final_txs = vec![BitcoinTx::with_lock_time(lock_time)];
            for output in outputs
                .into_iter()
                .chain(pending_outputs.into_iter())
                .chain(external_outputs)
            {
                let output = output?;

                // Skip outputs under the configured minimum amount.
                if output.value < config.emergency_disbursal_min_tx_amt {
                    continue;
                }

                // If the last final tx is too large, create a new, empty one
                // and add our output there instead.
                // TODO: don't pop and repush, just get a mutable reference
                let mut curr_tx = final_txs.pop().unwrap();
                if curr_tx.est_vsize()? >= config.emergency_disbursal_max_tx_size {
                    self.link_intermediate_tx(&mut curr_tx, config.sigset_threshold)?;
                    final_txs.push(curr_tx);
                    curr_tx = BitcoinTx::with_lock_time(lock_time);
                }

                // Add output to final tx.
                curr_tx.output.push_back(Adapter::new(output))?;

                final_txs.push(curr_tx);
            }

            // We are done adding outputs, so link the last final tx to the
            // intermediate tx.
            let mut last_tx = final_txs.pop().unwrap();
            self.link_intermediate_tx(&mut last_tx, config.sigset_threshold)?;
            final_txs.push(last_tx);

            // Add the reserve output as an input to the intermediate tx, and
            // set its locktime to the desired value.
            let tx_in = Input::new(
                reserve_outpoint,
                &sigset,
                &[0u8],
                reserve_value,
                config.sigset_threshold,
            )?;
            let output_script = self.sigset.output_script(&[0u8], config.sigset_threshold)?;
            let mut intermediate_tx_batch = self
                .batches
                .get_mut(BatchType::IntermediateTx as u64)?
                .unwrap();
            let mut intermediate_tx = intermediate_tx_batch.get_mut(0)?.unwrap();
            intermediate_tx.lock_time = lock_time;
            intermediate_tx.input.push_back(tx_in)?;

            // For any excess value not accounted for by emergency disbursal
            // outputs, add an output to the intermediate tx which pays the
            // excess back to the signatory set. The signatory set will need to
            // coordinate out-of-band to figure out how to deal with these
            // unaccounted-for funds to return them to the rightful nBTC
            // holders.
            let intermediate_tx_out_value = intermediate_tx.value()?;
            let excess_value = reserve_value - intermediate_tx_out_value;
            let excess_tx_out = bitcoin::TxOut {
                value: excess_value,
                script_pubkey: output_script,
            };
            intermediate_tx
                .output
                .push_back(Adapter::new(excess_tx_out))?;

            // Push the newly created final txs into the checkpoint batch to
            // save them in the state.
            let mut disbursal_batch = self.batches.get_mut(BatchType::Disbursal as u64)?.unwrap();
            for tx in final_txs {
                disbursal_batch.push_back(tx)?;
            }
        }

        // Deduct Bitcoin miner fees from the intermediate tx and all final txs.
        self.deduct_emergency_disbursal_fees(fee_rate)?;

        // Populate the sighashes to be signed for each final tx's input.
        let mut disbursal_batch = self.batches.get_mut(BatchType::Disbursal as u64)?.unwrap();
        for i in 0..disbursal_batch.len() {
            let mut tx = disbursal_batch.get_mut(i)?.unwrap();
            for j in 0..tx.input.len() {
                tx.populate_input_sig_message(j.try_into()?)?;
            }
        }

        // Populate the sighashes to be signed for the intermediate tx's input.
        let mut intermediate_tx_batch = self
            .batches
            .get_mut(BatchType::IntermediateTx as u64)?
            .unwrap();
        let mut intermediate_tx = intermediate_tx_batch.get_mut(0)?.unwrap();
        intermediate_tx.populate_input_sig_message(0)?;

        Ok(())
    }

    /// Advances the checkpoint to the `Signing` state.
    ///
    /// This will generate the emergency disbursal transactions representing the
    /// ownership of nBTC at this point in time. It will also prepare all inputs
    /// to be signed, across the three transaction batches.
    ///
    /// This step freezes the checkpoint, and no further changes can be made to
    /// it other than adding signatures. This means at this point all
    /// transactions contained within have a known transaction id which will not
    /// change.
    #[allow(unused_variables)]
    pub fn advance(
        mut self,
        nbtc_accounts: &Accounts<Nbtc>,
        recovery_scripts: &Map<orga::coins::Address, Adapter<bitcoin::Script>>,
        external_outputs: impl Iterator<Item = Result<bitcoin::TxOut>>,
        timestamping_commitment: Vec<u8>,
        additional_fees: u64,
        config: &Config,
    ) -> Result<BuildingAdvanceRes> {
        self.0.status = CheckpointStatus::Signing;

        let outs = self.additional_outputs(config, &timestamping_commitment)?;
        let base_fee = self.base_fee(config, &timestamping_commitment)?;

        let mut checkpoint_batch = self.batches.get_mut(BatchType::Checkpoint as u64)?.unwrap();
        let mut checkpoint_tx = checkpoint_batch.get_mut(0)?.unwrap();
        for out in outs.iter().rev() {
            checkpoint_tx.output.push_front(Adapter::new(out.clone()))?;
        }

        // Remove excess inputs and outputs from the checkpoint tx, to be pushed
        // onto the suceeding checkpoint while in its `Building` state.
        let mut excess_inputs = vec![];
        while checkpoint_tx.input.len() > config.max_inputs {
            let removed_input = checkpoint_tx.input.pop_back()?.unwrap();
            excess_inputs.push(removed_input);
        }
        let mut excess_outputs = vec![];
        while checkpoint_tx.output.len() > config.max_outputs {
            let removed_output = checkpoint_tx.output.pop_back()?.unwrap();
            excess_outputs.push(removed_output);
        }

        // Sum the total input and output amounts.
        // TODO: Input/Output sum functions
        let mut in_amount = 0;
        for i in 0..checkpoint_tx.input.len() {
            let input = checkpoint_tx.input.get(i)?.unwrap();
            in_amount += input.amount;
        }
        let mut out_amount = 0;
        for i in 0..checkpoint_tx.output.len() {
            let output = checkpoint_tx.output.get(i)?.unwrap();
            out_amount += output.value;
        }

        // Deduct the outgoing amount and calculated fee amount from the reserve
        // input amount, to set the resulting reserve output value.
        let fee = base_fee + additional_fees;
        let reserve_value = in_amount
            .checked_sub(out_amount + fee)
            .ok_or_else(|| OrgaError::App("Insufficient funds to cover fees".to_string()))?;
        let mut reserve_out = checkpoint_tx.output.get_mut(0)?.unwrap();
        reserve_out.value = reserve_value;

        // Prepare the checkpoint tx's inputs to be signed by calculating their
        // sighashes.
        let bitcoin_tx = checkpoint_tx.to_bitcoin_tx()?;
        let mut sc = bitcoin::util::sighash::SighashCache::new(&bitcoin_tx);
        for i in 0..checkpoint_tx.input.len() {
            let mut input = checkpoint_tx.input.get_mut(i)?.unwrap();
            let sighash = sc.segwit_signature_hash(
                i as usize,
                &input.redeem_script,
                input.amount,
                EcdsaSighashType::All,
            )?;
            input.signatures.set_message(sighash.into_inner());
        }

        // Generate the emergency disbursal transactions, spending from the
        // reserve output.
        let reserve_outpoint = bitcoin::OutPoint {
            txid: checkpoint_tx.txid()?,
            vout: 0,
        };
        self.generate_emergency_disbursal_txs(
            nbtc_accounts,
            recovery_scripts,
            reserve_outpoint,
            external_outputs,
            self.fee_rate,
            reserve_value,
            config,
        )?;

        Ok((
            reserve_outpoint,
            reserve_value,
            fee,
            excess_inputs,
            excess_outputs,
        ))
    }
}

#[orga]
impl CheckpointQueue {
    /// Set the queue's configuration parameters.
    pub fn configure(&mut self, config: Config) {
        self.config = config;
    }

    /// The queue's current configuration parameters.
    pub fn config(&self) -> Config {
        self.config.clone()
    }

    /// Removes all checkpoints from the queue and resets the index to zero.
    pub fn reset(&mut self) -> OrgaResult<()> {
        self.index = 0;
        super::clear_deque(&mut self.queue)?;

        Ok(())
    }

    /// Gets a reference to the checkpoint at the given index.
    ///
    /// If the index is out of bounds or was pruned, an error is returned.
    #[query]
    pub fn get(&self, index: u32) -> Result<Ref<'_, Checkpoint>> {
        let index = self.get_deque_index(index)?;
        Ok(self.queue.get(index as u64)?.unwrap())
    }

    /// Gets a mutable reference to the checkpoint at the given index.
    ///
    /// If the index is out of bounds or was pruned, an error is returned.
    pub fn get_mut(&mut self, index: u32) -> Result<ChildMut<'_, u64, Checkpoint>> {
        let index = self.get_deque_index(index)?;
        Ok(self.queue.get_mut(index as u64)?.unwrap())
    }

    /// Calculates the index within the deque based on the given checkpoint
    /// index.
    ///
    /// This is necessary because the values can differ for queues which have
    /// been pruned. For example, a queue may contain 5 checkpoints,
    /// representing indexes 30 to 34. Checkpoint index 30 is at deque index 0,
    /// checkpoint 34 is at deque index 4, and checkpoint index 29 is now
    /// out-of-bounds.
    fn get_deque_index(&self, index: u32) -> Result<u32> {
        let start = self.index + 1 - (self.queue.len() as u32);
        if index > self.index || index < start {
            Err(OrgaError::App("Index out of bounds".to_string()).into())
        } else {
            Ok(index - start)
        }
    }

    /// The number of checkpoints in the queue.
    ///
    /// This will likely be different from `index` since checkpoints can be
    /// pruned. After receiving the first deposit, the network will always have
    /// at least one checkpoint in the queue.
    // TODO: remove this attribute, not sure why clippy is complaining when
    // is_empty is defined
    #[allow(clippy::len_without_is_empty)]
    pub fn len(&self) -> Result<u32> {
        Ok(u32::try_from(self.queue.len())?)
    }

    /// Returns `true` if there are no checkpoints in the queue.
    ///
    /// This will only be `true` before the first deposit has been processed.
    pub fn is_empty(&self) -> Result<bool> {
        Ok(self.len()? == 0)
    }

    /// The index of the last checkpoint in the queue (aka the `Building`
    /// checkpoint).
    #[query]
    pub fn index(&self) -> u32 {
        self.index
    }

    /// All checkpoints in the queue, in order from oldest to newest.
    ///
    /// The return value is a vector of tuples, where the first element is the
    /// checkpoint's index, and the second element is a reference to the
    /// checkpoint.
    #[query]
    pub fn all(&self) -> Result<Vec<(u32, Ref<'_, Checkpoint>)>> {
        // TODO: return iterator
        // TODO: use Deque iterator

        let mut out = Vec::with_capacity(self.queue.len() as usize);

        for i in 0..self.queue.len() {
            let checkpoint = self.queue.get(i)?.unwrap();
            out.push((
                (self.index + 1 - (self.queue.len() as u32 - i as u32)),
                checkpoint,
            ));
        }

        Ok(out)
    }

    /// All checkpoints in the queue which are in the `Complete` state, in order
    /// from oldest to newest.
    #[query]
    pub fn completed(&self, limit: u32) -> Result<Vec<CompletedCheckpoint<'_>>> {
        // TODO: return iterator
        // TODO: use Deque iterator

        let mut out = vec![];

        let length = self.len()?;
        if length == 0 {
            return Ok(out);
        }

        let skip = if self.signing()?.is_some() { 2 } else { 1 };
        let end = self.index.saturating_sub(skip - 1);

        let start = end - limit.min(length - skip);

        for i in start..end {
            let checkpoint = self.get(i)?;
            out.push(CompletedCheckpoint(checkpoint));
        }

        Ok(out)
    }

    /// The index of the last completed checkpoint.
    #[query]
    pub fn last_completed_index(&self) -> Result<u32> {
        if self.signing()?.is_some() {
            self.index.checked_sub(2)
        } else {
            self.index.checked_sub(1)
        }
        .ok_or_else(|| Error::Orga(OrgaError::App("No completed checkpoints yet".to_string())))
    }

    #[query]
    pub fn first_index(&self) -> Result<u32> {
        Ok(self.index + 1 - self.len()?)
    }

    /// A reference to the last completed checkpoint.
    #[query]
    pub fn last_completed(&self) -> Result<Ref<Checkpoint>> {
        self.get(self.last_completed_index()?)
    }

    /// A mutable reference to the last completed checkpoint.
    pub fn last_completed_mut(&mut self) -> Result<ChildMut<u64, Checkpoint>> {
        self.get_mut(self.last_completed_index()?)
    }

    /// The last completed checkpoint, converted to a Bitcoin transaction.
    #[query]
    pub fn last_completed_tx(&self) -> Result<Adapter<bitcoin::Transaction>> {
        self.last_completed()?.checkpoint_tx()
    }

    /// All completed checkpoints, converted to Bitcoin transactions.
    #[query]
    pub fn completed_txs(&self, limit: u32) -> Result<Vec<Adapter<bitcoin::Transaction>>> {
        self.completed(limit)?
            .into_iter()
            .map(|c| c.checkpoint_tx())
            .collect()
    }

    /// The emergency disbursal transactions for the last completed checkpoint.
    ///
    /// The first element of the returned vector is the intermediate
    /// transaction, and the remaining elements are the final transactions.
    #[query]
    pub fn emergency_disbursal_txs(&self) -> Result<Vec<Adapter<bitcoin::Transaction>>> {
        if let Some(completed) = self.completed(1)?.last() {
            completed.emergency_disbursal_txs()
        } else {
            Ok(vec![])
        }
    }

    /// A reference to the checkpoint in the `Signing` state, if there is one.
    #[query]
    pub fn signing(&self) -> Result<Option<SigningCheckpoint<'_>>> {
        if self.queue.len() < 2 {
            return Ok(None);
        }

        let second = self.get(self.index - 1)?;
        if !matches!(second.status, CheckpointStatus::Signing) {
            return Ok(None);
        }

        Ok(Some(SigningCheckpoint(second)))
    }

    /// A mutable reference to the checkpoint in the `Signing` state, if there
    /// is one.
    pub fn signing_mut(&mut self) -> Result<Option<SigningCheckpointMut>> {
        if self.queue.len() < 2 {
            return Ok(None);
        }

        let second = self.get_mut(self.index - 1)?;
        if !matches!(second.status, CheckpointStatus::Signing) {
            return Ok(None);
        }

        Ok(Some(SigningCheckpointMut(second)))
    }

    /// A reference to the checkpoint in the `Building` state.
    ///
    /// This is the checkpoint which is currently being built, and is not yet
    /// being signed. Other than at the start of the network, before the first
    /// deposit has been received, there will always be a checkpoint in this
    /// state.
    pub fn building(&self) -> Result<BuildingCheckpoint> {
        let last = self.get(self.index)?;
        Ok(BuildingCheckpoint(last))
    }

    /// A mutable reference to the checkpoint in the `Building` state.
    ///
    /// This is the checkpoint which is currently being built, and is not yet
    /// being signed. Other than at the start of the network, before the first
    /// deposit has been received, there will always be a checkpoint in this
    /// state.
    pub fn building_mut(&mut self) -> Result<BuildingCheckpointMut> {
        let last = self.get_mut(self.index)?;
        Ok(BuildingCheckpointMut(last))
    }

    /// Prunes old checkpoints from the queue.
    pub fn prune(&mut self) -> Result<()> {
        let latest = self.building()?.create_time();

        while let Some(oldest) = self.queue.front()? {
            // TODO: move to min_checkpoints field in config
            if self.queue.len() <= 10 {
                break;
            }

            if latest - oldest.create_time() <= self.config.max_age {
                break;
            }

            self.queue.pop_front()?;
        }

        Ok(())
    }

    /// Advances the checkpoint queue state machine.
    ///
    /// This method is called once per sidechain block, and will handle adding
    /// new checkpoints to the queue, advancing the `Building` checkpoint to
    /// `Signing`, and adjusting the checkpoint fee rates.
    ///
    /// If the `Building` checkpoint was advanced to `Signing` and a new
    /// `Building` checkpoint was created, this method will return `Ok(true)`.
    /// Otherwise, it will return `Ok(false)`.
    ///
    /// **Parameters:**
    ///
    /// - `sig_keys`: a map of consensus keys to their corresponding xpubs. This
    /// is used to determine which keys should be used in the signatory set,
    /// getting the set participation from the current validator set.
    /// - `nbtc_accounts`: a map of nBTC accounts to their corresponding
    /// balances. This is used along with to create outputs for the emergency
    /// disbursal transactions by getting the recovery script for each account
    /// from the `recovery_scripts` parameter.
    /// - `recovery_scripts`: a map of nBTC account addresses to their
    /// corresponding recovery scripts (account holders' desired destinations
    /// for the emergency disbursal).
    /// - `external_outputs`: an iterator of Bitcoin transaction outputs which
    /// should be included in the emergency disbursal transactions. This allows
    /// higher level modules the ability to create outputs for their own
    /// purposes.
    /// - `btc_height`: the current Bitcoin block height.
    /// - `should_allow_deposits`: whether or not deposits should be allowed in
    ///   any newly-created checkpoints.
    /// - `timestamping_commitment`: the data to be timestamped by the
    ///  checkpoint's timestamping commitment output (included as `OP_RETURN`
    ///  data in the checkpoint transaction to timestamp on the Bitcoin
    ///  blockchain for proof-of-work security).
    #[cfg(feature = "full")]
    #[allow(clippy::too_many_arguments)]
    pub fn maybe_step(
        &mut self,
        sig_keys: &Map<ConsensusKey, Xpub>,
        nbtc_accounts: &Accounts<Nbtc>,
        recovery_scripts: &Map<orga::coins::Address, Adapter<bitcoin::Script>>,
        external_outputs: impl Iterator<Item = Result<bitcoin::TxOut>>,
        btc_height: u32,
        should_allow_deposits: bool,
        timestamping_commitment: Vec<u8>,
        fee_pool: &mut i64,
        parent_config: &super::Config,
    ) -> Result<bool> {
        if !self.should_push(sig_keys, &timestamping_commitment, btc_height)? {
            return Ok(false);
        }

        if self.maybe_push(sig_keys, should_allow_deposits)?.is_none() {
            return Ok(false);
        }

        self.prune()?;

        if self.index > 0 {
            let prev = self.get(self.index - 1)?;
            let additional_fees = self.fee_adjustment(prev.fee_rate, &self.config)?;

            let config = self.config();
            let prev = self.get_mut(self.index - 1)?;
            let sigset = prev.sigset.clone();
            let prev_fee_rate = prev.fee_rate;

            let (reserve_outpoint, reserve_value, fees_paid, excess_inputs, excess_outputs) =
                BuildingCheckpointMut(prev).advance(
                    nbtc_accounts,
                    recovery_scripts,
                    external_outputs,
                    timestamping_commitment,
                    additional_fees,
                    &config,
                )?;
            *fee_pool -= (fees_paid * parent_config.units_per_sat) as i64;

            // Adjust the fee rate for the next checkpoint based on whether past
            // checkpoints have been confirmed in greater or less than the
            // target number of Bitcoin blocks.
            let fee_rate = if let Some(first_unconf_index) = self.first_unconfirmed_index()? {
                // There are unconfirmed checkpoints.

                let first_unconf = self.get(first_unconf_index)?;
                let btc_blocks_since_first =
                    btc_height - first_unconf.signed_at_btc_height.unwrap_or(0);
                let miners_excluded_cps =
                    btc_blocks_since_first >= config.target_checkpoint_inclusion;

                let last_unconf_index = self.last_completed_index()?;
                let last_unconf = self.get(last_unconf_index)?;
                let btc_blocks_since_last =
                    btc_height - last_unconf.signed_at_btc_height.unwrap_or(0);
                let block_was_mined = btc_blocks_since_last > 0;

                if miners_excluded_cps && block_was_mined {
                    // Blocks were mined since a signed checkpoint, but it was
                    // not included.
                    adjust_fee_rate(prev_fee_rate, true, &config)
                } else {
                    prev_fee_rate
                }
            } else {
                let has_completed = self.last_completed_index().is_ok();
                if has_completed {
                    // No unconfirmed checkpoints.
                    adjust_fee_rate(prev_fee_rate, false, &config)
                } else {
                    // This case only happens at start of chain - having no
                    // unconfs doesn't mean anything.
                    prev_fee_rate
                }
            };

            let mut building = self.building_mut()?;
            building.fee_rate = fee_rate;
            let mut building_checkpoint_batch = building
                .batches
                .get_mut(BatchType::Checkpoint as u64)?
                .unwrap();
            let mut checkpoint_tx = building_checkpoint_batch.get_mut(0)?.unwrap();

            // The new checkpoint tx's first input is the reserve output from
            // the previous checkpoint.
            let input = Input::new(
                reserve_outpoint,
                &sigset,
                &[0u8], // TODO: double-check safety
                reserve_value,
                config.sigset_threshold,
            )?;
            checkpoint_tx.input.push_back(input)?;

            // Add any excess inputs and outputs from the previous checkpoint to
            // the new checkpoint.
            for input in excess_inputs {
                let shares = input.signatures.shares()?;
                let mut data = input.into_inner();
                data.signatures = ThresholdSig::from_shares(shares)?;
                checkpoint_tx.input.push_back(data)?;
            }
            for output in excess_outputs {
                let data = output.into_inner();
                checkpoint_tx.output.push_back(data)?;
            }
        }

        Ok(true)
    }

    /// Returns `true` if a new checkpoint will be pushed to the queue in the
    /// next call to `maybe_step`. Otherwise, returns `false`.
    ///
    /// Note that a new checkpoint being pushed also necessarily means that the
    /// `Building` checkpoint will be advanced to `Signing`.
    #[cfg(feature = "full")]
    pub fn should_push(
        &mut self,
        sig_keys: &Map<ConsensusKey, Xpub>,
        timestamping_commitment: &[u8],
        btc_height: u32,
    ) -> Result<bool> {
        // Do not push if there is a checkpoint in the `Signing` state. There
        // should only ever be at most one checkpoint in this state.
        if self.signing()?.is_some() {
            return Ok(false);
        }

        if !self.queue.is_empty() {
            let now = self
                .context::<Time>()
                .ok_or_else(|| OrgaError::App("No time context".to_string()))?
                .seconds as u64;
            let elapsed = now - self.building()?.create_time();

            // Do not push if the minimum checkpoint interval has not elapsed
            // since creating the current `Building` checkpoint.
            if elapsed < self.config.min_checkpoint_interval {
                return Ok(false);
            }

            // Do not push if Bitcoin headers are being backfilled (e.g. the
            // current latest height is less than the height at which the last
            // confirmed checkpoint was signed).
            if let Ok(last_completed_index) = self.last_completed_index() {
                let last_completed = self.get(last_completed_index)?;
                let last_signed_height = last_completed.signed_at_btc_height.unwrap_or(0);
                if btc_height < last_signed_height {
                    return Ok(false);
                }
            }

            // Don't push if there are no pending deposits, withdrawals, or
            // transfers, or if not enough has been collected to pay for the
            // miner fee, unless the maximum checkpoint interval has elapsed
            // since creating the current `Building` checkpoint.
            if elapsed < self.config.max_checkpoint_interval || self.index == 0 {
                let building = self.building()?;
                let checkpoint_tx = building.checkpoint_tx()?;

                let has_pending_deposit = if self.index == 0 {
                    !checkpoint_tx.input.is_empty()
                } else {
                    checkpoint_tx.input.len() > 1
                };

                let has_pending_withdrawal = !checkpoint_tx.output.is_empty();
                let has_pending_transfers = building.pending.iter()?.next().transpose()?.is_some();

                if !has_pending_deposit && !has_pending_withdrawal && !has_pending_transfers {
                    return Ok(false);
                }

                if self.config.wait_to_collect_fees {
                    let miner_fee = building.base_fee(&self.config, timestamping_commitment)?
                        + self.fee_adjustment(building.fee_rate, &self.config)?;
                    if building.fees_collected < miner_fee {
                        log::debug!(
                            "Not enough collected to pay miner fee: {} < {}",
                            building.fees_collected,
                            miner_fee,
                        );
                        return Ok(false);
                    }
                }
            }
        }

        // Do not push if there are too many unconfirmed checkpoints.
        //
        // If there is a long chain of unconfirmed checkpoints, there is possibly an
        // issue causing the transactions to not be included on Bitcoin (e.g. an
        // invalid transaction was created, the fee rate is too low even after
        // adjustments, Bitcoin miners are censoring the transactions, etc.), in
        // which case the network should evaluate and fix the issue before creating
        // more checkpoints.
        //
        // This will also stop the fee rate from being adjusted too high if the
        // issue is simply with relayers failing to report the confirmation of the
        // checkpoint transactions.
        let unconfs = self.num_unconfirmed()?;
        if unconfs >= self.config.max_unconfirmed_checkpoints {
            return Ok(false);
        }

        // Increment the index. For the first checkpoint, leave the index at
        // zero.
        let mut index = self.index;
        if !self.queue.is_empty() {
            index += 1;
        }

        // Build the signatory set for the new checkpoint based on the current
        // validator set.
        let sigset = SignatorySet::from_validator_ctx(index, sig_keys)?;

        // Do not push if there are no validators in the signatory set.
        if sigset.possible_vp() == 0 {
            return Ok(false);
        }

        // Do not push if the signatory set does not have a quorum.
        if !sigset.has_quorum() {
            return Ok(false);
        }

        // Otherwise, push a new checkpoint.
        Ok(true)
    }

    /// Pushes a new checkpoint to the queue, if the conditions are met.
    ///
    /// Returns `Ok(None)` if no checkpoint was pushed, or `Ok(Some(cp))` if a
    /// checkpoint was pushed. The returned checkpoint is the new `Building`
    /// checkpoint.
    #[cfg(feature = "full")]
    pub fn maybe_push(
        &mut self,
        sig_keys: &Map<ConsensusKey, Xpub>,
        deposits_enabled: bool,
    ) -> Result<Option<BuildingCheckpointMut>> {
        // Increment the index. For the first checkpoint, leave the index at
        // zero.
        let mut index = self.index;
        if !self.queue.is_empty() {
            index += 1;
        }

        // Build the signatory set for the new checkpoint based on the current
        // validator set.
        let sigset = SignatorySet::from_validator_ctx(index, sig_keys)?;

        // Do not push if there are no validators in the signatory set.
        if sigset.possible_vp() == 0 {
            return Ok(None);
        }

        // Do not push if the signatory set does not have a quorum.
        if !sigset.has_quorum() {
            return Ok(None);
        }

        self.index = index;
        self.queue.push_back(Checkpoint::new(sigset)?)?;

        let mut building = self.building_mut()?;
        building.deposits_enabled = deposits_enabled;

        Ok(Some(building))
    }

    /// The active signatory set, which is the signatory set for the `Building`
    /// checkpoint.
    #[query]
    pub fn active_sigset(&self) -> Result<SignatorySet> {
        Ok(self.building()?.sigset.clone())
    }

    /// Process a batch of signatures, applying them to the checkpoint with the
    /// given index.
    ///
    /// Note that signatures can be sumitted to checkpoints which are already
    /// complete, causing them to be over-signed (which does not affect their
    /// validity). This is useful for letting all signers submit, regardless of
    /// whether they are faster or slower than the other signers. This is
    /// useful, for example, in being able to check if a signer is offline.
    ///
    /// If the batch of signatures causes the checkpoint to be fully signed, it
    /// will be advanced to the `Complete` state.
    ///
    /// This method is exempt from paying transaction fees since the amount of
    /// signatures that can be submitted is capped and this type of transaction
    /// cannot be used to DoS the network.
    pub fn sign(
        &mut self,
        xpub: Xpub,
        sigs: LengthVec<u16, Signature>,
        index: u32,
        btc_height: u32,
    ) -> Result<()> {
        super::exempt_from_fee()?;

        let mut checkpoint = self.get_mut(index)?;
        let status = checkpoint.status;
        if matches!(status, CheckpointStatus::Building) {
            return Err(OrgaError::App("Checkpoint is still building".to_string()).into());
        }

        checkpoint.sign(xpub, sigs, btc_height)?;

        if matches!(status, CheckpointStatus::Signing) && checkpoint.signed()? {
            let checkpoint_tx = checkpoint.checkpoint_tx()?;
            info!("Checkpoint signing complete {:?}", checkpoint_tx);
            SigningCheckpointMut(checkpoint).advance()?;
        }

        Ok(())
    }

    /// The signatory set for the checkpoint with the given index.
    #[query]
    pub fn sigset(&self, index: u32) -> Result<SignatorySet> {
        Ok(self.get(index)?.sigset.clone())
    }

    /// The number of completed checkpoints which have not yet been confirmed on
    /// the Bitcoin network.
    #[query]
    pub fn num_unconfirmed(&self) -> Result<u32> {
        let has_signing = self.signing()?.is_some();
        let signing_offset = has_signing as u32;

        let last_completed_index = self.index.checked_sub(1 + signing_offset);
        let last_completed_index = match last_completed_index {
            None => return Ok(0),
            Some(index) => index,
        };

        let confirmed_index = match self.confirmed_index {
            None => return Ok(self.len()? - 1 - signing_offset),
            Some(index) => index,
        };

        Ok(last_completed_index - confirmed_index)
    }

    /// The index of the first checkpoint which is not confirmed on the Bitcoin
    /// network, if there is one.
    #[query]
    pub fn first_unconfirmed_index(&self) -> Result<Option<u32>> {
        let num_unconf = self.num_unconfirmed()?;
        if num_unconf == 0 {
            return Ok(None);
        }

        let has_signing = self.signing()?.is_some();
        let signing_offset = has_signing as u32;

        Ok(Some(self.index - num_unconf - signing_offset))
    }

    pub fn unconfirmed(&self) -> Result<Vec<Ref<'_, Checkpoint>>> {
        let first_unconf_index = self.first_unconfirmed_index()?;
        if let Some(index) = first_unconf_index {
            let mut out = vec![];
            for i in index..=self.index {
                let cp = self.get(i)?;
                if !matches!(cp.status, CheckpointStatus::Complete) {
                    break;
                }
                out.push(cp);
            }
            Ok(out)
        } else {
            Ok(vec![])
        }
    }

    pub fn unconfirmed_fees_paid(&self) -> Result<u64> {
        self.unconfirmed()?
            .iter()
            .map(|cp| cp.checkpoint_tx_miner_fees())
            .try_fold(0, |fees, result: Result<_>| {
                let fee = result?;
                Ok::<_, Error>(fees + fee)
            })
    }

    pub fn unconfirmed_vbytes(&self, config: &Config) -> Result<u64> {
        self.unconfirmed()?
            .iter()
            .map(|cp| cp.est_vsize(config, &[0; 32])) // TODO: shouldn't need to pass fixed length commitment to est_vsize
            .try_fold(0, |sum, result: Result<_>| {
                let vbytes = result?;
                Ok::<_, Error>(sum + vbytes)
            })
    }

    fn fee_adjustment(&self, fee_rate: u64, config: &Config) -> Result<u64> {
        let unconf_fees_paid = self.unconfirmed_fees_paid()?;
        let unconf_vbytes = self.unconfirmed_vbytes(config)?;
        Ok((unconf_vbytes * fee_rate).saturating_sub(unconf_fees_paid))
    }

    pub fn backfill(
        &mut self,
        first_index: u32,
        redeem_scripts: impl Iterator<Item = Script>,
        threshold_ratio: (u64, u64),
    ) -> Result<()> {
        let mut index = first_index + 1;

        let create_time = self.queue.get(0)?.unwrap().create_time();

        for script in redeem_scripts {
            index -= 1;

            if index >= self.first_index()? {
                continue;
            }

            let (mut sigset, _) = SignatorySet::from_script(&script, threshold_ratio)?;
            sigset.index = index;
            sigset.create_time = create_time;
            let mut cp = Checkpoint::new(sigset)?;
            cp.status = CheckpointStatus::Complete;

            self.queue.push_front(cp)?;
        }

        Ok(())
    }
}

/// Takes a previous fee rate and returns a new fee rate, adjusted up or down by
/// 25%. The new fee rate is capped at the maximum and minimum fee rates
/// specified in the given config.
pub fn adjust_fee_rate(prev_fee_rate: u64, up: bool, config: &Config) -> u64 {
    if up {
        (prev_fee_rate * 5 / 4).max(prev_fee_rate + 1)
    } else {
        (prev_fee_rate * 3 / 4).min(prev_fee_rate - 1)
    }
    .min(config.max_fee_rate)
    .max(config.min_fee_rate)
}

#[cfg(test)]
mod test {
    use crate::bitcoin::threshold_sig::Pubkey;
    #[cfg(feature = "full")]
    use crate::utils::set_time;

    use std::{cell::RefCell, rc::Rc};

    #[cfg(feature = "full")]
    use bitcoin::{
        secp256k1::Secp256k1,
        util::bip32::{ChildNumber, ExtendedPrivKey, ExtendedPubKey},
        OutPoint, PubkeyHash, Script, Txid,
    };
    use orga::{
        collections::EntryMap,
        context::Context,
        secp256k1::{PublicKey, SecretKey},
    };
    #[cfg(feature = "full")]
    use rand::Rng;

    #[cfg(feature = "full")]
    use crate::bitcoin::{signatory::Signatory, threshold_sig::Share};

    use super::*;

    fn push_bitcoin_tx_output(tx: &mut BitcoinTx, value: u64) {
        let tx_out = bitcoin::TxOut {
            value,
            script_pubkey: bitcoin::Script::new(),
        };
        tx.output.push_back(Output::new(tx_out)).unwrap();
    }

    #[test]
    fn deduct_fee() {
        let mut bitcoin_tx = BitcoinTx::default();
        push_bitcoin_tx_output(&mut bitcoin_tx, 0);
        push_bitcoin_tx_output(&mut bitcoin_tx, 10000);

        bitcoin_tx.deduct_fee(100).unwrap();

        assert_eq!(bitcoin_tx.output.len(), 1);
        assert_eq!(bitcoin_tx.output.get(0).unwrap().unwrap().value, 9900);
    }

    #[test]
    fn deduct_fee_multi_pass() {
        let mut bitcoin_tx = BitcoinTx::default();
        push_bitcoin_tx_output(&mut bitcoin_tx, 502);
        push_bitcoin_tx_output(&mut bitcoin_tx, 482);
        push_bitcoin_tx_output(&mut bitcoin_tx, 300);

        bitcoin_tx.deduct_fee(30).unwrap();

        assert_eq!(bitcoin_tx.output.len(), 1);
        assert_eq!(bitcoin_tx.output.get(0).unwrap().unwrap().value, 472);
    }

    #[test]
    fn deduct_fee_multi_pass_empty_result() {
        let mut bitcoin_tx = BitcoinTx::default();
        push_bitcoin_tx_output(&mut bitcoin_tx, 60);
        push_bitcoin_tx_output(&mut bitcoin_tx, 70);
        push_bitcoin_tx_output(&mut bitcoin_tx, 100);

        bitcoin_tx.deduct_fee(200).unwrap();
    }

    //TODO: More fee deduction tests

    fn create_queue_with_statuses(complete: u32, signing: bool) -> CheckpointQueue {
        let mut queue = CheckpointQueue::default();
        let mut push = |status| {
            let mut cp = Checkpoint {
                status,
                batches: Deque::new(),
                pending: Map::new(),
                fee_rate: DEFAULT_FEE_RATE,
                signed_at_btc_height: None,
                deposits_enabled: true,
                sigset: SignatorySet::default(),
                fees_collected: 0,
            };
            cp.status = status;
            queue.queue.push_back(cp).unwrap();
        };

        queue.index = complete;

        for _ in 0..complete {
            push(CheckpointStatus::Complete);
        }
        if signing {
            push(CheckpointStatus::Signing);
            queue.index += 1;
        }
        push(CheckpointStatus::Building);

        queue
    }

    #[test]
    fn completed_with_signing() {
        let queue = create_queue_with_statuses(10, true);
        let cp = queue.completed(1).unwrap();
        assert_eq!(cp.len(), 1);
        assert_eq!(cp[0].status, CheckpointStatus::Complete);
    }

    #[test]
    fn completed_without_signing() {
        let queue = create_queue_with_statuses(10, false);
        let cp = queue.completed(1).unwrap();
        assert_eq!(cp.len(), 1);
        assert_eq!(cp[0].status, CheckpointStatus::Complete);
    }

    #[test]
    fn completed_no_complete() {
        let queue = create_queue_with_statuses(0, false);
        let cp = queue.completed(10).unwrap();
        assert_eq!(cp.len(), 0);
    }

    #[test]
    fn completed_zero_limit() {
        let queue = create_queue_with_statuses(10, false);
        let cp = queue.completed(0).unwrap();
        assert_eq!(cp.len(), 0);
    }

    #[test]
    fn completed_oversized_limit() {
        let queue = create_queue_with_statuses(10, false);
        let cp = queue.completed(100).unwrap();
        assert_eq!(cp.len(), 10);
    }

    #[test]
    fn completed_pruned() {
        let mut queue = create_queue_with_statuses(10, false);
        queue.index += 10;
        let cp = queue.completed(2).unwrap();
        assert_eq!(cp.len(), 2);
        assert_eq!(cp[1].status, CheckpointStatus::Complete);
    }

    #[test]
    fn num_unconfirmed() {
        let mut queue = create_queue_with_statuses(10, false);
        queue.confirmed_index = Some(5);
        assert_eq!(queue.num_unconfirmed().unwrap(), 4);

        let mut queue = create_queue_with_statuses(10, true);
        queue.confirmed_index = Some(5);
        assert_eq!(queue.num_unconfirmed().unwrap(), 4);

        let mut queue = create_queue_with_statuses(0, false);
        queue.confirmed_index = None;
        assert_eq!(queue.num_unconfirmed().unwrap(), 0);

        let mut queue = create_queue_with_statuses(0, true);
        queue.confirmed_index = None;
        assert_eq!(queue.num_unconfirmed().unwrap(), 0);

        let mut queue = create_queue_with_statuses(10, false);
        queue.confirmed_index = None;
        assert_eq!(queue.num_unconfirmed().unwrap(), 10);

        let mut queue = create_queue_with_statuses(10, true);
        queue.confirmed_index = None;
        assert_eq!(queue.num_unconfirmed().unwrap(), 10);
    }

    #[test]
    fn first_unconfirmed_index() {
        let mut queue = create_queue_with_statuses(10, false);
        queue.confirmed_index = Some(5);
        assert_eq!(queue.first_unconfirmed_index().unwrap(), Some(6));

        let mut queue = create_queue_with_statuses(10, true);
        queue.confirmed_index = Some(5);
        assert_eq!(queue.first_unconfirmed_index().unwrap(), Some(6));

        let mut queue = create_queue_with_statuses(0, false);
        queue.confirmed_index = None;
        assert_eq!(queue.first_unconfirmed_index().unwrap(), None);

        let mut queue = create_queue_with_statuses(0, true);
        queue.confirmed_index = None;
        assert_eq!(queue.first_unconfirmed_index().unwrap(), None);

        let mut queue = create_queue_with_statuses(10, false);
        queue.confirmed_index = None;
        assert_eq!(queue.first_unconfirmed_index().unwrap(), Some(0));

        let mut queue = create_queue_with_statuses(10, true);
        queue.confirmed_index = None;
        assert_eq!(queue.first_unconfirmed_index().unwrap(), Some(0));
    }

    #[test]
    fn adjust_fee_rate() {
        let config = Config::default();
        assert_eq!(super::adjust_fee_rate(100, true, &config), 125);
        assert_eq!(super::adjust_fee_rate(100, false, &config), 75);
        assert_eq!(super::adjust_fee_rate(2, true, &config), 3);
        assert_eq!(super::adjust_fee_rate(0, true, &config), 2);
        assert_eq!(super::adjust_fee_rate(2, false, &config), 2);
        assert_eq!(super::adjust_fee_rate(200, true, &config), 200);
        assert_eq!(super::adjust_fee_rate(300, true, &config), 200);
    }

    #[cfg(feature = "full")]
    #[test]
    #[serial_test::serial]
    fn fee_adjustments() {
        // TODO: extract pieces into util functions, test more cases

        let paid = orga::plugins::Paid::default();
        Context::add(paid);

        let mut vals = orga::plugins::Validators::new(
            Rc::new(RefCell::new(Some(EntryMap::new()))),
            Rc::new(RefCell::new(None)),
        );
        vals.set_voting_power([0; 32], 100);
        Context::add(vals);

        let secp = Secp256k1::new();
        let xpriv = ExtendedPrivKey::new_master(bitcoin::Network::Regtest, &[0]).unwrap();
        let xpub = ExtendedPubKey::from_priv(&secp, &xpriv);

        let mut sig_keys = Map::new();
        sig_keys.insert([0; 32], Xpub::new(xpub));

        let queue = Rc::new(RefCell::new(CheckpointQueue::default()));
        queue.borrow_mut().config = Config {
            min_fee_rate: 2,
            max_fee_rate: 200,
            target_checkpoint_inclusion: 2,
            min_checkpoint_interval: 100,
            ..Default::default()
        };

        let mut fee_pool = 0;
        let mut maybe_step = |btc_height| {
            queue
                .borrow_mut()
                .maybe_step(
                    &sig_keys,
                    &Accounts::default(),
                    &Map::new(),
                    vec![Ok(bitcoin::TxOut {
                        script_pubkey: Script::new(),
                        value: 1_000_000,
                    })]
                    .into_iter(),
                    btc_height,
                    true,
                    vec![1, 2, 3],
                    &mut fee_pool,
                    &super::super::Config::default(),
                )
                .unwrap();
        };
        let push_deposit = || {
            let mut input = Input::new(
                OutPoint {
                    txid: Txid::from_slice(&[0; 32]).unwrap(),
                    vout: 0,
                },
                &queue.borrow().building().unwrap().sigset,
                &[0u8],
                100_000_000,
                (9, 10),
            )
            .unwrap();
            let mut queue = queue.borrow_mut();
            let mut building_mut = queue.building_mut().unwrap();
            building_mut.fees_collected = 100000000;
            let mut building_checkpoint_batch = building_mut
                .batches
                .get_mut(BatchType::Checkpoint as u64)
                .unwrap()
                .unwrap();
            let mut checkpoint_tx = building_checkpoint_batch.get_mut(0).unwrap().unwrap();
            checkpoint_tx.input.push_back(input).unwrap();
        };
        let sign_batch = |btc_height| {
            let mut queue = queue.borrow_mut();
            let cp = queue.signing().unwrap().unwrap();
            let sigset_index = cp.sigset.index;
            let to_sign = cp.to_sign(Xpub::new(xpub.clone())).unwrap();
            let secp2 = Secp256k1::signing_only();
            let sigs = crate::bitcoin::signer::sign(&secp2, &xpriv, &to_sign).unwrap();
            drop(cp);
            queue
                .sign(Xpub::new(xpub), sigs, sigset_index, btc_height)
                .unwrap();
        };
        let sign_cp = |btc_height| {
            sign_batch(btc_height);
            sign_batch(btc_height);
            if queue.borrow().signing().unwrap().is_some() {
                sign_batch(btc_height);
            }
        };
        let confirm_cp = |index, btc_height| {
            let mut queue = queue.borrow_mut();
            queue.confirmed_index = Some(index);
        };

        assert_eq!(queue.borrow().len().unwrap(), 0);

        set_time(0);
        maybe_step(10);

        assert_eq!(queue.borrow().len().unwrap(), 1);
        assert_eq!(queue.borrow().building().unwrap().create_time(), 0);

        push_deposit();
        maybe_step(10);

        assert_eq!(queue.borrow().len().unwrap(), 1);
        assert_eq!(queue.borrow().building().unwrap().fee_rate, 10);

        set_time(1_000);
        maybe_step(10);

        assert_eq!(queue.borrow().len().unwrap(), 2);
        assert!(queue.borrow().last_completed_index().is_err());
        assert_eq!(queue.borrow().building().unwrap().fee_rate, 10);

        sign_cp(11);

        assert_eq!(queue.borrow().len().unwrap(), 2);
        assert_eq!(queue.borrow().last_completed_index().unwrap(), 0);
        assert_eq!(
            queue
                .borrow()
                .last_completed()
                .unwrap()
                .signed_at_btc_height
                .unwrap(),
            11
        );

        set_time(2_000);
        push_deposit();
        maybe_step(11);
        sign_cp(11);

        assert_eq!(queue.borrow().len().unwrap(), 3);
        assert_eq!(queue.borrow().building().unwrap().fee_rate, 10);

        set_time(3_000);
        push_deposit();
        maybe_step(11);
        sign_cp(11);

        assert_eq!(queue.borrow().len().unwrap(), 4);
        assert_eq!(queue.borrow().building().unwrap().fee_rate, 10);

        set_time(4_000);
        push_deposit();
        maybe_step(12);
        sign_cp(12);

        assert_eq!(queue.borrow().len().unwrap(), 5);
        assert_eq!(queue.borrow().building().unwrap().fee_rate, 10);

        set_time(5_000);
        push_deposit();
        maybe_step(13);
        sign_cp(13);

        assert_eq!(queue.borrow().len().unwrap(), 6);
        assert_eq!(queue.borrow().building().unwrap().fee_rate, 12);

        set_time(6_000);
        push_deposit();
        maybe_step(13);
        sign_cp(13);

        assert_eq!(queue.borrow().len().unwrap(), 7);
        assert_eq!(queue.borrow().building().unwrap().fee_rate, 12);

        set_time(7_000);
        push_deposit();
        maybe_step(14);
        sign_cp(14);

        assert_eq!(queue.borrow().len().unwrap(), 8);
        assert_eq!(queue.borrow().building().unwrap().fee_rate, 15);

        confirm_cp(5, 14);
        set_time(8_000);
        push_deposit();
        maybe_step(15);
        sign_cp(15);

        assert_eq!(queue.borrow().len().unwrap(), 9);
        assert_eq!(queue.borrow().building().unwrap().fee_rate, 15);

        confirm_cp(7, 15);
        set_time(9_000);
        push_deposit();
        maybe_step(16);
        sign_cp(16);

        assert_eq!(queue.borrow().len().unwrap(), 10);
        assert_eq!(queue.borrow().building().unwrap().fee_rate, 11);

        set_time(10_000);
        push_deposit();
        maybe_step(17);
        sign_cp(17);

        assert_eq!(queue.borrow().len().unwrap(), 11);
        assert_eq!(queue.borrow().building().unwrap().fee_rate, 11);
    }

    #[cfg(feature = "full")]
    #[test]
    #[serial_test::serial]
    fn max_unconfirmed_checkpoints() {
        // TODO: extract pieces into util functions, test more cases

        let paid = orga::plugins::Paid::default();
        Context::add(paid);

        let mut vals = orga::plugins::Validators::new(
            Rc::new(RefCell::new(Some(EntryMap::new()))),
            Rc::new(RefCell::new(None)),
        );
        vals.set_voting_power([0; 32], 100);
        Context::add(vals);

        let secp = Secp256k1::new();
        let xpriv = ExtendedPrivKey::new_master(bitcoin::Network::Regtest, &[0]).unwrap();
        let xpub = ExtendedPubKey::from_priv(&secp, &xpriv);

        let mut sig_keys = Map::new();
        sig_keys.insert([0; 32], Xpub::new(xpub));

        let queue = Rc::new(RefCell::new(CheckpointQueue::default()));
        queue.borrow_mut().config = Config {
            min_fee_rate: 2,
            max_fee_rate: 200,
            target_checkpoint_inclusion: 2,
            min_checkpoint_interval: 100,
            max_unconfirmed_checkpoints: 2,
            ..Default::default()
        };

        let set_time = |time| {
            let time = orga::plugins::Time::from_seconds(time);
            Context::add(time);
        };
        let mut fee_pool = 0;
        let mut maybe_step = |btc_height| {
            queue
                .borrow_mut()
                .maybe_step(
                    &sig_keys,
                    &Accounts::default(),
                    &Map::new(),
                    vec![Ok(bitcoin::TxOut {
                        script_pubkey: Script::new(),
                        value: 1_000_000,
                    })]
                    .into_iter(),
                    btc_height,
                    true,
                    vec![1, 2, 3],
                    &mut fee_pool,
                    &super::super::Config::default(),
                )
                .unwrap();
        };
        let push_deposit = || {
            let mut input = Input::new(
                OutPoint {
                    txid: Txid::from_slice(&[0; 32]).unwrap(),
                    vout: 0,
                },
                &queue.borrow().building().unwrap().sigset,
                &[0u8],
                100_000_000,
                (9, 10),
            )
            .unwrap();
            let mut queue = queue.borrow_mut();
            let mut building_mut = queue.building_mut().unwrap();
            building_mut.fees_collected = 100000000;
            let mut building_checkpoint_batch = building_mut
                .batches
                .get_mut(BatchType::Checkpoint as u64)
                .unwrap()
                .unwrap();
            let mut checkpoint_tx = building_checkpoint_batch.get_mut(0).unwrap().unwrap();
            checkpoint_tx.input.push_back(input).unwrap();
        };
        let sign_batch = |btc_height| {
            let mut queue = queue.borrow_mut();
            let cp = queue.signing().unwrap().unwrap();
            let sigset_index = cp.sigset.index;
            let to_sign = cp.to_sign(Xpub::new(xpub.clone())).unwrap();
            let secp2 = Secp256k1::signing_only();
            let sigs = crate::bitcoin::signer::sign(&secp2, &xpriv, &to_sign).unwrap();
            drop(cp);
            queue
                .sign(Xpub::new(xpub), sigs, sigset_index, btc_height)
                .unwrap();
        };
        let sign_cp = |btc_height| {
            sign_batch(btc_height);
            sign_batch(btc_height);
            if queue.borrow().signing().unwrap().is_some() {
                sign_batch(btc_height);
            }
        };
        let confirm_cp = |index, btc_height| {
            let mut queue = queue.borrow_mut();
            queue.confirmed_index = Some(index);
        };

        assert_eq!(queue.borrow().len().unwrap(), 0);

        set_time(0);
        maybe_step(8);
        push_deposit();
        maybe_step(8);

        set_time(1_000);
        maybe_step(8);
        sign_cp(8);
        confirm_cp(0, 9);

        set_time(2_000);
        push_deposit();
        maybe_step(10);
        sign_cp(10);

        set_time(3_000);
        push_deposit();
        maybe_step(10);
        sign_cp(10);

        assert_eq!(queue.borrow().len().unwrap(), 4);

        set_time(4_000);
        push_deposit();
        maybe_step(10);

        assert_eq!(queue.borrow().len().unwrap(), 4);

        set_time(5_000);
        push_deposit();
        maybe_step(10);

        assert_eq!(queue.borrow().len().unwrap(), 4);

        confirm_cp(2, 11);
        set_time(6_000);
        maybe_step(11);

        assert_eq!(queue.borrow().len().unwrap(), 5);
    }

    fn sigset(n: u32) -> SignatorySet {
        let mut sigset = SignatorySet::default();
        sigset.index = n;
        sigset.create_time = n as u64;

        let secret = bitcoin::secp256k1::SecretKey::from_slice(&[(n + 1) as u8; 32]).unwrap();
        let pubkey: Pubkey = bitcoin::secp256k1::PublicKey::from_secret_key(
            &bitcoin::secp256k1::Secp256k1::new(),
            &secret,
        )
        .into();

        sigset.signatories.push(Signatory {
            pubkey: pubkey.into(),
            voting_power: 100,
        });

        sigset.possible_vp = 100;
        sigset.present_vp = 100;

        sigset
    }

    #[test]
    fn backfill_basic() {
        let mut queue = CheckpointQueue::default();
        queue.index = 10;
        queue
            .queue
            .push_back(Checkpoint::new(sigset(7)).unwrap())
            .unwrap();
        queue
            .queue
            .push_back(Checkpoint::new(sigset(8)).unwrap())
            .unwrap();
        queue
            .queue
            .push_back(Checkpoint::new(sigset(9)).unwrap())
            .unwrap();
        queue
            .queue
            .push_back(Checkpoint::new(sigset(10)).unwrap())
            .unwrap();

        let backfill_data = vec![
            sigset(8).redeem_script(&[0], (2, 3)).unwrap(),
            sigset(7).redeem_script(&[0], (2, 3)).unwrap(),
            sigset(6).redeem_script(&[0], (2, 3)).unwrap(),
            sigset(5).redeem_script(&[0], (2, 3)).unwrap(),
            sigset(4).redeem_script(&[0], (2, 3)).unwrap(),
            sigset(3).redeem_script(&[0], (2, 3)).unwrap(),
        ];
        queue
            .backfill(8, backfill_data.into_iter(), (2, 3))
            .unwrap();

        assert_eq!(queue.len().unwrap(), 8);
        assert_eq!(queue.index, 10);
        assert_eq!(
            queue
                .get(3)
                .unwrap()
                .sigset
                .redeem_script(&[0], (2, 3))
                .unwrap(),
            sigset(3).redeem_script(&[0], (2, 3)).unwrap(),
        );
        assert_eq!(
            queue
                .get(10)
                .unwrap()
                .sigset
                .redeem_script(&[0], (2, 3))
                .unwrap(),
            sigset(10).redeem_script(&[0], (2, 3)).unwrap(),
        );
    }

    #[test]
    fn backfill_with_zeroth() {
        let mut queue = CheckpointQueue::default();
        queue.index = 1;
        queue
            .queue
            .push_back(Checkpoint::new(sigset(1)).unwrap())
            .unwrap();

        let backfill_data = vec![sigset(0).redeem_script(&[0], (2, 3)).unwrap()];
        queue
            .backfill(0, backfill_data.into_iter(), (2, 3))
            .unwrap();

        assert_eq!(queue.len().unwrap(), 2);
        assert_eq!(queue.index, 1);
        assert_eq!(
            queue
                .get(0)
                .unwrap()
                .sigset
                .redeem_script(&[0], (2, 3))
                .unwrap(),
            sigset(0).redeem_script(&[0], (2, 3)).unwrap(),
        );
        assert_eq!(
            queue
                .get(1)
                .unwrap()
                .sigset
                .redeem_script(&[0], (2, 3))
                .unwrap(),
            sigset(1).redeem_script(&[0], (2, 3)).unwrap(),
        );
    }
}<|MERGE_RESOLUTION|>--- conflicted
+++ resolved
@@ -857,11 +857,7 @@
 }
 
 /// Configuration parameters used in processing checkpoints.
-<<<<<<< HEAD
-#[orga(skip(Default), version = 4)]
-=======
-#[orga(skip(Default), version = 2..=3)]
->>>>>>> eab3d596
+#[orga(skip(Default), version = 2..=4)]
 #[derive(Clone)]
 pub struct Config {
     /// The minimum amount of time between the creation of checkpoints, in
@@ -915,26 +911,14 @@
     /// will be adjusted up if the checkpoint transaction is not confirmed
     /// within the target number of blocks, and will be adjusted down if the
     /// checkpoint transaction faster than the target.
-<<<<<<< HEAD
-    #[orga(version(V1, V2, V3, V4))]
-=======
->>>>>>> eab3d596
     pub target_checkpoint_inclusion: u32,
 
     /// The lower bound to use when adjusting the fee rate of the checkpoint
     /// transaction, in satoshis per virtual byte.
-<<<<<<< HEAD
-    #[orga(version(V1, V2, V3, V4))]
-=======
->>>>>>> eab3d596
     pub min_fee_rate: u64,
 
     /// The upper bound to use when adjusting the fee rate of the checkpoint
     /// transaction, in satoshis per virtual byte.
-<<<<<<< HEAD
-    #[orga(version(V1, V2, V3, V4))]
-=======
->>>>>>> eab3d596
     pub max_fee_rate: u64,
 
     /// The value (in basis points) to multiply by when calculating the miner
@@ -944,33 +928,20 @@
     /// The difference in the fee deducted and the fee paid in the checkpoint
     /// transaction is added to the fee pool, to help the network pay for
     /// its own miner fees.
-    #[orga(version(V3, V4))]
     pub user_fee_factor: u64,
 
     /// The threshold of signatures required to spend reserve scripts, as a
     /// ratio represented by a tuple, `(numerator, denominator)`.
     ///
     /// For example, `(9, 10)` means the threshold is 90% of the signatory set.
-<<<<<<< HEAD
-    #[orga(version(V1, V2, V3, V4))]
-=======
->>>>>>> eab3d596
     pub sigset_threshold: (u64, u64),
 
     /// The minimum amount of nBTC an account must hold to be eligible for an
     /// output in the emergency disbursal.
-<<<<<<< HEAD
-    #[orga(version(V1, V2, V3, V4))]
-=======
->>>>>>> eab3d596
     pub emergency_disbursal_min_tx_amt: u64,
 
     /// The amount of time between the creation of a checkpoint and when the
     /// associated emergency disbursal transactions can be spent, in seconds.
-<<<<<<< HEAD
-    #[orga(version(V1, V2, V3, V4))]
-=======
->>>>>>> eab3d596
     pub emergency_disbursal_lock_time_interval: u32,
 
     /// The maximum size of a final emergency disbursal transaction, in virtual
@@ -978,10 +949,6 @@
     ///
     /// The outputs to be included in final emergency disbursal transactions
     /// will be distributed across multiple transactions around this size.
-<<<<<<< HEAD
-    #[orga(version(V1, V2, V3, V4))]
-=======
->>>>>>> eab3d596
     pub emergency_disbursal_max_tx_size: u64,
 
     /// The maximum number of unconfirmed checkpoints before the network will
@@ -997,59 +964,12 @@
     /// This will also stop the fee rate from being adjusted too high if the
     /// issue is simply with relayers failing to report the confirmation of the
     /// checkpoint transactions.
-<<<<<<< HEAD
-    #[orga(version(V2, V3, V4))]
-=======
->>>>>>> eab3d596
     pub max_unconfirmed_checkpoints: u32,
 
     #[orga(version(V4))]
     pub wait_to_collect_fees: bool,
 }
 
-<<<<<<< HEAD
-impl MigrateFrom<ConfigV0> for ConfigV1 {
-    fn migrate_from(value: ConfigV0) -> OrgaResult<Self> {
-        Ok(Self {
-            min_checkpoint_interval: value.min_checkpoint_interval,
-            max_checkpoint_interval: value.max_checkpoint_interval,
-            max_inputs: value.max_inputs,
-            max_outputs: value.max_outputs,
-            max_age: value.max_age,
-            target_checkpoint_inclusion: Config::default().target_checkpoint_inclusion,
-            min_fee_rate: Config::default().min_fee_rate,
-            max_fee_rate: Config::default().max_fee_rate,
-            sigset_threshold: Config::default().sigset_threshold,
-            emergency_disbursal_min_tx_amt: Config::default().emergency_disbursal_min_tx_amt,
-            emergency_disbursal_lock_time_interval: Config::default()
-                .emergency_disbursal_lock_time_interval,
-            emergency_disbursal_max_tx_size: Config::default().emergency_disbursal_max_tx_size,
-        })
-    }
-}
-
-impl MigrateFrom<ConfigV1> for ConfigV2 {
-    fn migrate_from(value: ConfigV1) -> OrgaResult<Self> {
-        Ok(Self {
-            min_checkpoint_interval: value.min_checkpoint_interval,
-            max_checkpoint_interval: value.max_checkpoint_interval,
-            max_inputs: value.max_inputs,
-            max_outputs: value.max_outputs,
-            max_age: value.max_age,
-            target_checkpoint_inclusion: value.target_checkpoint_inclusion,
-            min_fee_rate: value.min_fee_rate,
-            max_fee_rate: value.max_fee_rate,
-            sigset_threshold: value.sigset_threshold,
-            emergency_disbursal_min_tx_amt: value.emergency_disbursal_min_tx_amt,
-            emergency_disbursal_lock_time_interval: value.emergency_disbursal_lock_time_interval,
-            emergency_disbursal_max_tx_size: value.emergency_disbursal_max_tx_size,
-            max_unconfirmed_checkpoints: Config::default().max_unconfirmed_checkpoints,
-        })
-    }
-}
-
-=======
->>>>>>> eab3d596
 impl MigrateFrom<ConfigV2> for ConfigV3 {
     fn migrate_from(value: ConfigV2) -> OrgaResult<Self> {
         Ok(Self {
