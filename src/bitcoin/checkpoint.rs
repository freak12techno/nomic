--- conflicted
+++ resolved
@@ -23,20 +23,10 @@
     Error as OrgaError, Result as OrgaResult,
 };
 use serde::Serialize;
+use serde::Serialize;
 use std::convert::TryFrom;
 
-<<<<<<< HEAD
-#[derive(Debug, Encode, Decode, Default)]
-=======
-pub const MIN_CHECKPOINT_INTERVAL: u64 = 60 * 5;
-pub const MAX_CHECKPOINT_INTERVAL: u64 = 60 * 60 * 8;
-pub const MAX_INPUTS: u64 = 40;
-pub const MAX_OUTPUTS: u64 = 200;
-pub const FEE_RATE: u64 = 1;
-pub const MAX_AGE: u64 = 60 * 60 * 24 * 7 * 3;
-
 #[derive(Debug, Encode, Decode, Default, Serialize)]
->>>>>>> 6261b0b7
 pub enum CheckpointStatus {
     #[default]
     Building,
@@ -213,7 +203,7 @@
     }
 }
 
-#[derive(Clone)]
+#[derive(Clone, Serialize)]
 pub struct Config {
     pub min_checkpoint_interval: u64,
     pub max_checkpoint_interval: u64,
@@ -405,19 +395,7 @@
         Ok(input.est_vsize())
     }
 
-<<<<<<< HEAD
-    pub fn advance(
-        self,
-        config: &Config,
-    ) -> Result<(
-        bitcoin::OutPoint,
-        u64,
-        Vec<ReadOnly<Input>>,
-        Vec<ReadOnly<Output>>,
-    )> {
-=======
-    pub fn advance(self) -> Result<BuildingAdvanceRes> {
->>>>>>> 6261b0b7
+    pub fn advance(self, config: &Config) -> Result<BuildingAdvanceRes> {
         let mut checkpoint = self.0;
 
         checkpoint.status = CheckpointStatus::Signing;
