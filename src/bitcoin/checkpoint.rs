#[cfg(feature = "full")]
use super::ConsensusKey;
use super::{
    adapter::Adapter,
    signatory::SignatorySet,
    threshold_sig::{Signature, ThresholdSig},
    Xpub,
};
use crate::bitcoin::{signatory::derive_pubkey, Nbtc};
use crate::error::{Error, Result};
use bitcoin::hashes::Hash;
use bitcoin::{
    blockdata::transaction::EcdsaSighashType, hashes::hex::ToHex, PackedLockTime, Sequence,
    Transaction, TxIn, TxOut,
};
use derive_more::{Deref, DerefMut};
use log::info;
use orga::coins::Accounts;
use orga::context::Context;
#[cfg(feature = "full")]
use orga::plugins::Time;
use orga::{
    call::Call,
    collections::{map::ReadOnly, ChildMut, Deque, Map, Ref},
    encoding::{Decode, Encode, LengthVec},
    migrate::{Migrate, MigrateFrom},
    orga,
    query::Query,
    state::State,
    Error as OrgaError, Result as OrgaResult,
};

use orga::{describe::Describe, store::Store};
use serde::{Deserialize, Serialize};
use std::ops::{Deref, DerefMut};
use std::{convert::TryFrom, str::FromStr};

#[derive(Debug, Encode, Decode, Default, Serialize, Deserialize)]
pub enum CheckpointStatus {
    #[default]
    Building,
    Signing,
    Complete,
}

impl Migrate for CheckpointStatus {}

// TODO: make it easy to derive State for simple types like this
impl State for CheckpointStatus {
    #[inline]
    fn attach(&mut self, _: Store) -> OrgaResult<()> {
        Ok(())
    }

    #[inline]
    fn flush<W: std::io::Write>(self, out: &mut W) -> OrgaResult<()> {
        Ok(self.encode_into(out)?)
    }

    fn load(_store: Store, bytes: &mut &[u8]) -> OrgaResult<Self> {
        Ok(Self::decode(bytes)?)
    }
}

impl Query for CheckpointStatus {
    type Query = ();

    fn query(&self, _: ()) -> OrgaResult<()> {
        Ok(())
    }
}

impl Call for CheckpointStatus {
    type Call = ();

    fn call(&mut self, _: ()) -> OrgaResult<()> {
        Ok(())
    }
}

impl Describe for CheckpointStatus {
    fn describe() -> orga::describe::Descriptor {
        orga::describe::Builder::new::<Self>().build()
    }
}

#[orga(version = 1)]
#[derive(Debug)]
pub struct Input {
    pub prevout: Adapter<bitcoin::OutPoint>,
    pub script_pubkey: Adapter<bitcoin::Script>,
    pub redeem_script: Adapter<bitcoin::Script>,
    pub sigset_index: u32,
    #[cfg(not(feature = "testnet"))]
    #[orga(version(V0))]
    pub dest: orga::coins::Address,
    #[cfg(feature = "testnet")]
    #[orga(version(V0))]
    pub dest: LengthVec<u16, u8>,
    #[orga(version(V1))]
    pub dest: LengthVec<u16, u8>,
    pub amount: u64,
    pub est_witness_vsize: u64,
    pub signatures: ThresholdSig,
}

impl Input {
    pub fn to_txin(&self) -> Result<TxIn> {
        let mut witness = self.signatures.to_witness()?;
        if self.signatures.done() {
            witness.push(self.redeem_script.to_bytes());
        }

        Ok(bitcoin::TxIn {
            previous_output: *self.prevout,
            script_sig: bitcoin::Script::new(),
            sequence: Sequence(u32::MAX),
            witness: bitcoin::Witness::from_vec(witness),
        })
    }

    pub fn new(
        prevout: bitcoin::OutPoint,
        sigset: &SignatorySet,
        dest: &[u8],
        amount: u64,
    ) -> Result<Self> {
        let script_pubkey = sigset.output_script(dest)?;
        let redeem_script = sigset.redeem_script(dest)?;

        Ok(Input {
            prevout: Adapter::new(prevout),
            script_pubkey: Adapter::new(script_pubkey),
            redeem_script: Adapter::new(redeem_script),
            sigset_index: sigset.index(),
            dest: dest.encode()?.try_into()?,
            amount,
            est_witness_vsize: sigset.est_witness_vsize(),
            signatures: ThresholdSig::from_sigset(sigset)?,
        })
    }

    pub fn est_vsize(&self) -> u64 {
        self.est_witness_vsize + 40
    }
}

impl MigrateFrom<InputV0> for InputV1 {
    fn migrate_from(value: InputV0) -> OrgaResult<Self> {
        Ok(Self {
            prevout: value.prevout,
            script_pubkey: value.script_pubkey,
            redeem_script: value.redeem_script,
            sigset_index: value.sigset_index,
            #[cfg(not(feature = "testnet"))]
            dest: value.dest.encode()?.try_into()?,
            #[cfg(feature = "testnet")]
<<<<<<< HEAD
            dest: other.dest,
            amount: other.amount,
            est_witness_vsize: other.est_witness_vsize,
            signatures: other.signatures,
=======
            dest: value.dest,
            amount: value.amount,
            est_witness_vsize: value.est_witness_vsize,
            sigs: value.sigs,
>>>>>>> e3965b59
        })
    }
}

pub type Output = Adapter<bitcoin::TxOut>;

#[orga]
#[derive(Debug)]
pub struct BitcoinTx {
    pub lock_time: u32,
    pub signed_inputs: u16,
    pub input: Deque<Input>,
    pub output: Deque<Output>,
}

impl BitcoinTx {
    pub fn to_bitcoin_tx(&self) -> Result<Transaction> {
        Ok(bitcoin::Transaction {
            version: 1,
            lock_time: PackedLockTime(self.lock_time),
            input: self
                .input
                .iter()?
                .map(|input| input?.to_txin())
                .collect::<Result<Vec<TxIn>>>()?,
            output: self
                .output
                .iter()?
                .map(|output| Ok((**output?).clone()))
                .collect::<Result<Vec<TxOut>>>()?,
        })
    }

    pub fn with_lock_time(lock_time: u32) -> Self {
        BitcoinTx {
            lock_time,
            ..Default::default()
        }
    }

    pub fn signed(&self) -> bool {
        self.signed_inputs as u64 == self.input.len()
    }

    pub fn vsize(&self) -> Result<u64> {
        Ok(self.to_bitcoin_tx()?.vsize().try_into()?)
    }

    pub fn txid(&self) -> Result<bitcoin::Txid> {
        let bitcoin_tx = self.to_bitcoin_tx()?;
        Ok(bitcoin_tx.txid())
    }

    pub fn value(&self) -> Result<u64> {
        self.output
            .iter()?
            .fold(Ok(0), |sum: Result<u64>, out| Ok(sum? + out?.value))
    }

    pub fn populate_input_sig_message(&mut self, input_index: usize) -> Result<()> {
        let bitcoin_tx = self.to_bitcoin_tx()?;
        let mut sc = bitcoin::util::sighash::SighashCache::new(&bitcoin_tx);
        let mut input = self
            .input
            .get_mut(input_index as u64)?
            .ok_or(Error::InputIndexOutOfBounds(input_index))?;

        let sighash = sc.segwit_signature_hash(
            input_index,
            &input.redeem_script,
            input.amount,
            EcdsaSighashType::All,
        )?;

        input.signatures.set_message(sighash.into_inner());

        Ok(())
    }

    pub fn deduct_fee(&mut self, fee: u64) -> Result<()> {
        if fee == 0 {
            return Ok(());
        }

        if self.output.is_empty() {
            //TODO: Bitcoin error module
            return Err(Error::BitcoinFee(fee));
        }

        let threshold = loop {
            let threshold = fee / self.output.len();
            let mut min_output = u64::MAX;
            self.output.retain_unordered(|output| {
                if output.value < min_output {
                    min_output = output.value;
                }
                Ok(output.value >= threshold)
            })?;
            if self.output.is_empty() {
                break threshold;
            }
            let threshold = fee / self.output.len();
            if min_output >= threshold {
                break threshold;
            }
        };

        for i in 0..self.output.len() {
            let mut output = self.output.get_mut(i)?.unwrap();
            output.value -= threshold;
        }

        Ok(())
    }
}

#[derive(Debug)]
pub enum BatchType {
    Disbursal,
    IntermediateTx,
    Checkpoint,
}

#[orga]
pub struct Batch {
    batch: Deque<BitcoinTx>,
    signed_txs: u16,
}

impl Deref for Batch {
    type Target = Deque<BitcoinTx>;

    fn deref(&self) -> &Self::Target {
        &self.batch
    }
}

impl DerefMut for Batch {
    fn deref_mut(&mut self) -> &mut Self::Target {
        &mut self.batch
    }
}

impl Batch {
    fn signed(&self) -> bool {
        self.signed_txs as u64 == self.batch.len()
    }
}

#[orga(skip(Default))]
#[derive(Debug)]
pub struct Checkpoint {
    pub status: CheckpointStatus,
    pub batches: Deque<Batch>,
    signed_batches: u16,
    pub sigset: SignatorySet,
}

#[orga]
impl Checkpoint {
    pub fn new(sigset: SignatorySet) -> Result<Self> {
        let mut checkpoint = Checkpoint {
            status: CheckpointStatus::default(),
            batches: Deque::default(),
            signed_batches: 0,
            sigset,
        };

        let disbursal_batch = Batch::default();
        checkpoint.batches.push_front(disbursal_batch)?;

        let intermediate_tx = BitcoinTx::default();
        let mut intermediate_tx_batch = Batch::default();
        intermediate_tx_batch.push_back(intermediate_tx)?;
        checkpoint.batches.push_back(intermediate_tx_batch)?;

        let checkpoint_tx = BitcoinTx::default();
        let mut checkpoint_batch = Batch::default();
        checkpoint_batch.push_back(checkpoint_tx)?;
        checkpoint.batches.push_back(checkpoint_batch)?;

        Ok(checkpoint)
    }

    pub fn checkpoint_tx(&self) -> Result<bitcoin::Transaction> {
        self.batches
            .get(BatchType::Checkpoint as u64)?
            .unwrap()
            .back()?
            .unwrap()
            .to_bitcoin_tx()
    }

    pub fn reserve_output(&self) -> Result<Option<TxOut>> {
        let checkpoint_tx = self.checkpoint_tx()?;
        if let Some(output) = checkpoint_tx.output.get(0) {
            Ok(Some(output.clone()))
        } else {
            Ok(None)
        }
    }

    //TODO: thread local secpk256k1 context
    #[query]
    pub fn to_sign(&self, xpub: Xpub) -> Result<Vec<([u8; 32], u32)>> {
        let secp = bitcoin::secp256k1::Secp256k1::verification_only();

        let mut msgs = vec![];

        let batch = self.current_batch()?;
        if batch.is_none() {
            return Ok(msgs);
        }

        for tx in batch.unwrap().iter()? {
            for input in tx?.input.iter()? {
                let input = input?;

                let pubkey = derive_pubkey(&secp, xpub.clone(), input.sigset_index)?;
                if input.signatures.needs_sig(pubkey.into())? {
                    msgs.push((input.signatures.message(), input.sigset_index));
                }
            }
        }

        Ok(msgs)
    }

    pub fn current_batch(&self) -> Result<Option<Ref<Batch>>> {
        if self.signed() {
            return Ok(None);
        }

        Ok(Some(self.batches.get(self.signed_batches as u64)?.unwrap()))
    }

    pub fn create_time(&self) -> u64 {
        self.sigset.create_time()
    }

    pub fn signed(&self) -> bool {
        self.signed_batches as u64 == self.batches.len()
    }
}

#[orga(skip(Default))]
#[derive(Clone)]
pub struct Config {
    pub min_checkpoint_interval: u64,
    pub max_checkpoint_interval: u64,
    pub max_inputs: u64,
    pub max_outputs: u64,
    pub fee_rate: u64,
    pub max_age: u64,
}

impl Config {
    fn regtest() -> Self {
        Self {
            min_checkpoint_interval: 15,
            ..Config::bitcoin()
        }
    }

    fn bitcoin() -> Self {
        Self {
            min_checkpoint_interval: 60 * 5,
            max_checkpoint_interval: 60 * 60 * 8,
            max_inputs: 40,
            max_outputs: 200,
            fee_rate: 2,
            max_age: 60 * 60 * 24 * 7 * 3,
        }
    }
}

impl Default for Config {
    fn default() -> Self {
        match super::NETWORK {
            bitcoin::Network::Regtest => Config::regtest(),
            bitcoin::Network::Testnet | bitcoin::Network::Bitcoin => Config::bitcoin(),
            _ => unimplemented!(),
        }
    }
}

#[orga]
pub struct CheckpointQueue {
    pub(super) queue: Deque<Checkpoint>,
    pub(super) index: u32,
    config: Config,
}

#[derive(Deref)]
pub struct CompletedCheckpoint<'a>(Ref<'a, Checkpoint>);

#[derive(Deref, Debug)]
pub struct SigningCheckpoint<'a>(Ref<'a, Checkpoint>);

impl<'a> Query for SigningCheckpoint<'a> {
    type Query = ();

    fn query(&self, _: ()) -> OrgaResult<()> {
        Ok(())
    }
}

#[derive(Deref, DerefMut)]
pub struct SigningCheckpointMut<'a>(ChildMut<'a, u64, Checkpoint>);

impl<'a> SigningCheckpointMut<'a> {
    pub fn sign(&mut self, xpub: Xpub, sigs: LengthVec<u16, Signature>) -> Result<()> {
        let secp = bitcoin::secp256k1::Secp256k1::verification_only();

        let batch = self.current_batch_mut()?;
        if batch.is_none() {
            return Err(OrgaError::App("No batch to sign".to_string()).into());
        }

        let mut sig_index = 0;
        let mut batch = batch.unwrap();

        for i in 0..batch.len() {
            let mut tx = batch.get_mut(i)?.unwrap();
            if tx.signed() {
                continue;
            }

            for j in 0..tx.input.len() {
                let mut input = tx.input.get_mut(j)?.unwrap();
                let pubkey = derive_pubkey(&secp, xpub.clone(), input.sigset_index)?;

                if !input.signatures.contains_key(pubkey.into())? {
                    continue;
                }

                if input.signatures.done() {
                    sig_index += 1;
                    continue;
                }

                if sig_index > sigs.len() {
                    return Err(OrgaError::App("Not enough signatures supplied".to_string()).into());
                }

                let sig = sigs[sig_index];
                sig_index += 1;

                input.signatures.sign(pubkey.into(), sig)?;

                if input.signatures.done() {
                    tx.signed_inputs += 1;
                }
            }

            if tx.signed() {
                batch.signed_txs += 1;
            }
        }

        if sig_index != sigs.len() {
            return Err(OrgaError::App("Excess signatures supplied".to_string()).into());
        }

        if batch.signed() {
            self.signed_batches += 1;
        }

        Ok(())
    }

    pub fn signed(&self) -> bool {
        self.batches.len() == self.signed_batches as u64
    }

    pub fn advance(self) -> Result<()> {
        let mut checkpoint = self.0;

        checkpoint.status = CheckpointStatus::Complete;

        Ok(())
    }

    pub fn current_batch_mut(&mut self) -> Result<Option<ChildMut<u64, Batch>>> {
        if self.signed() {
            return Ok(None);
        }
        let signed_batches = self.signed_batches as u64;
        let batch = self.batches.get_mut(signed_batches)?.unwrap();

        Ok(Some(batch))
    }
}

#[derive(Deref)]
pub struct BuildingCheckpoint<'a>(Ref<'a, Checkpoint>);

#[derive(Deref, DerefMut)]
pub struct BuildingCheckpointMut<'a>(ChildMut<'a, u64, Checkpoint>);

type BuildingAdvanceRes = (
    bitcoin::OutPoint,
    u64,
    Vec<ReadOnly<Input>>,
    Vec<ReadOnly<Output>>,
);

impl<'a> BuildingCheckpointMut<'a> {
    #[cfg(feature = "emergency-disbursal")]
    fn link_intermediate_tx(&mut self, tx: &mut BitcoinTx) -> Result<()> {
        let sigset = self.sigset.clone();
        let output_script = sigset.output_script(&[0u8])?;
        let tx_value = tx.value()?;

        let mut intermediate_tx_batch = self
            .batches
            .get_mut(BatchType::IntermediateTx as u64)?
            .unwrap();
        let mut intermediate_tx = intermediate_tx_batch.get_mut(0)?.unwrap();
        let num_outputs = u32::try_from(intermediate_tx.output.len())?;

        let final_tx_input = Input::new(
            bitcoin::OutPoint::new(intermediate_tx.txid()?, num_outputs),
            &sigset,
            &[0u8],
            tx_value,
        )?;

        let intermediate_tx_output = bitcoin::TxOut {
            value: tx_value,
            script_pubkey: output_script,
        };

        intermediate_tx
            .output
            .push_back(intermediate_tx_output.into())?;

        tx.input.push_back(final_tx_input)?;

        Ok(())
    }

    //TODO: Unit tests
    #[cfg(feature = "emergency-disbursal")]
    fn deduct_emergency_disbursal_fees(&mut self, fee_rate: u64) -> Result<()> {
        let intermediate_tx_fee = {
            let mut intermediate_tx_batch = self
                .batches
                .get_mut(BatchType::IntermediateTx as u64)?
                .unwrap();
            let mut intermediate_tx = intermediate_tx_batch.get_mut(0)?.unwrap();
            let fee = intermediate_tx.vsize()? * fee_rate;
            intermediate_tx.deduct_fee(fee)?;
            fee
        };

        let intermediate_tx_batch = self.batches.get(BatchType::IntermediateTx as u64)?.unwrap();
        let intermediate_tx = intermediate_tx_batch.get(0)?.unwrap();
        let intermediate_tx_id = intermediate_tx.txid()?;
        let intermediate_tx_len = intermediate_tx.output.len();
        let mut intermediate_tx_outputs: Vec<(usize, u64)> = intermediate_tx
            .output
            .iter()?
            .enumerate()
            .map(|(i, output)| Ok((i, output?.value)))
            .collect::<Result<_>>()?;

        let mut disbursal_batch = self.batches.get_mut(BatchType::Disbursal as u64)?.unwrap();
        disbursal_batch.retain_unordered(|mut tx| {
            let mut input = tx.input.get_mut(0)?.unwrap();
            input.amount -= intermediate_tx_fee / intermediate_tx_len;
            for (i, output) in intermediate_tx_outputs.iter() {
                if output == &(input.amount) {
                    input.prevout = Adapter::new(bitcoin::OutPoint {
                        txid: intermediate_tx_id,
                        vout: *i as u32,
                    });
                    intermediate_tx_outputs.remove(*i);
                    let tx_size = tx.vsize().map_err(|err| OrgaError::App(err.to_string()))?;
                    let fee = intermediate_tx_fee / intermediate_tx_len + tx_size * fee_rate;
                    tx.deduct_fee(fee)
                        .map_err(|err| OrgaError::App(err.to_string()))?;
                    return Ok(true);
                }
            }
            Ok(false)
        })?;

        Ok(())
    }

    //TODO: Generalize emergency disbursal to dynamic tree structure for intermediate tx overflow
    #[cfg(feature = "emergency-disbursal")]
    fn generate_emergency_disbursal_txs(
        &mut self,
        nbtc_accounts: &Accounts<Nbtc>,
        recovery_scripts: &Map<orga::coins::Address, Adapter<bitcoin::Script>>,
        reserve_outpoint: bitcoin::OutPoint,
        fee_rate: u64,
        reserve_value: u64,
    ) -> Result<()> {
        {
            //TODO: Pull bitcoin config from state
            let bitcoin_config = super::Bitcoin::config();
            let time = Context::resolve::<Time>()
                .ok_or_else(|| OrgaError::Coins("No Time context found".into()))?;

            let sigset = self.sigset.clone();

            let lock_time =
                time.seconds as u32 + bitcoin_config.emergency_disbursal_lock_time_interval;

            if nbtc_accounts.iter()?.last().is_none() {
                return Err(Error::Account("No Bitcoin accounts present".to_string()));
            }
            let mut final_txs = vec![BitcoinTx::with_lock_time(lock_time)];
            let last_account = nbtc_accounts.iter()?.last().unwrap()?;
            for account in nbtc_accounts.iter()? {
                let (address, coins) = account?;
                if coins.amount < bitcoin_config.emergency_disbursal_min_tx_amt {
                    continue;
                }

                let mut curr_tx = final_txs.pop().unwrap();
                if curr_tx.vsize()? >= bitcoin_config.emergency_disbursal_max_tx_size {
                    self.link_intermediate_tx(&mut curr_tx)?;
                    final_txs.push(curr_tx);
                    curr_tx = BitcoinTx::with_lock_time(lock_time);
                }

                //TODO: Move address to script logic to a function
                let hash =
                    bitcoin::hashes::hash160::Hash::from_str(address.bytes().to_hex().as_str())
                        .map_err(|err| Error::BitcoinPubkeyHash(err.to_string()))?;
                let pubkey_hash = bitcoin::PubkeyHash::from(hash);
                let dest_script = match recovery_scripts.get(*address)? {
                    Some(script) => script.clone(),
                    None => Adapter::new(bitcoin::Script::new_p2pkh(&pubkey_hash)),
                };

                let tx_out = bitcoin::TxOut {
                    value: u64::from(coins.amount) / 1_000_000,
                    script_pubkey: dest_script.into_inner(),
                };

                curr_tx.output.push_back(Adapter::new(tx_out))?;

                if address == last_account.0 {
                    self.link_intermediate_tx(&mut curr_tx)?;
                }

                final_txs.push(curr_tx);
            }

            let tx_in = Input::new(reserve_outpoint, &sigset, &[0u8], reserve_value)?;
            let output_script = self.sigset.output_script(&[0u8])?;
            let mut intermediate_tx_batch = self
                .batches
                .get_mut(BatchType::IntermediateTx as u64)?
                .unwrap();
            let mut intermediate_tx = intermediate_tx_batch.get_mut(0)?.unwrap();
            intermediate_tx.lock_time = lock_time;
            intermediate_tx.input.push_back(tx_in)?;

            let intermediate_tx_out_value = intermediate_tx.value()?;
            let reward_pool_value = reserve_value - intermediate_tx_out_value;
            let reward_pool_tx_out = bitcoin::TxOut {
                value: reward_pool_value,
                script_pubkey: output_script,
            };
            intermediate_tx
                .output
                .push_back(Adapter::new(reward_pool_tx_out))?;

            let mut disbursal_batch = self.batches.get_mut(BatchType::Disbursal as u64)?.unwrap();
            for tx in final_txs {
                disbursal_batch.push_back(tx)?;
            }
        }

        self.deduct_emergency_disbursal_fees(fee_rate)?;

        let mut disbursal_batch = self.batches.get_mut(BatchType::Disbursal as u64)?.unwrap();
        for i in 0..disbursal_batch.len() {
            let mut tx = disbursal_batch.get_mut(i)?.unwrap();
            for j in 0..tx.input.len() {
                tx.populate_input_sig_message(j.try_into()?)?;
            }
        }

        let mut intermediate_tx_batch = self
            .batches
            .get_mut(BatchType::IntermediateTx as u64)?
            .unwrap();
        let mut intermediate_tx = intermediate_tx_batch.get_mut(0)?.unwrap();
        intermediate_tx.populate_input_sig_message(0)?;

        Ok(())
    }

    pub fn advance(
        mut self,
        nbtc_accounts: &Accounts<Nbtc>,
        recovery_scripts: &Map<orga::coins::Address, Adapter<bitcoin::Script>>,
        config: &Config,
    ) -> Result<BuildingAdvanceRes> {
        self.0.status = CheckpointStatus::Signing;

        let reserve_out = bitcoin::TxOut {
            value: 0, // will be updated after counting ins/outs and fees
            script_pubkey: self.0.sigset.output_script(&[0u8])?, // TODO: double-check safety
        };

        let mut checkpoint_batch = self
            .0
            .batches
            .get_mut(BatchType::Checkpoint as u64)?
            .unwrap();
        let mut checkpoint_tx = checkpoint_batch.get_mut(0)?.unwrap();

        checkpoint_tx.output.push_front(Adapter::new(reserve_out))?;

        let mut excess_inputs = vec![];
        while checkpoint_tx.input.len() > config.max_inputs {
            let removed_input = checkpoint_tx.input.pop_back()?.unwrap();
            excess_inputs.push(removed_input);
        }

        let mut excess_outputs = vec![];
        while checkpoint_tx.output.len() > config.max_outputs {
            let removed_output = checkpoint_tx.output.pop_back()?.unwrap();
            excess_outputs.push(removed_output);
        }

        //TODO: Input/Output sum functions
        let mut in_amount = 0;
        for i in 0..checkpoint_tx.input.len() {
            let input = checkpoint_tx.input.get(i)?.unwrap();
            in_amount += input.amount;
        }

        let mut out_amount = 0;
        for i in 0..checkpoint_tx.output.len() {
            let output = checkpoint_tx.output.get(i)?.unwrap();
            out_amount += output.value;
        }

        let fee = checkpoint_tx.vsize()? * config.fee_rate;
        let reserve_value = in_amount
            .checked_sub(out_amount + fee)
            .ok_or_else(|| OrgaError::App("Insufficient funds to cover fees".to_string()))?;
        let mut reserve_out = checkpoint_tx.output.get_mut(0)?.unwrap();
        reserve_out.value = reserve_value;

        let bitcoin_tx = checkpoint_tx.to_bitcoin_tx()?;
        let mut sc = bitcoin::util::sighash::SighashCache::new(&bitcoin_tx);
        for i in 0..checkpoint_tx.input.len() {
            let mut input = checkpoint_tx.input.get_mut(i)?.unwrap();
            let sighash = sc.segwit_signature_hash(
                i as usize,
                &input.redeem_script,
                input.amount,
                EcdsaSighashType::All,
            )?;
            input.signatures.set_message(sighash.into_inner());
        }

        let reserve_outpoint = bitcoin::OutPoint {
            txid: checkpoint_tx.txid()?,
            vout: 0,
        };

        #[cfg(feature = "emergency-disbursal")]
        self.generate_emergency_disbursal_txs(
            nbtc_accounts,
            recovery_scripts,
            reserve_outpoint,
            config.fee_rate,
            reserve_value,
        )?;

        Ok((
            reserve_outpoint,
            reserve_value,
            excess_inputs,
            excess_outputs,
        ))
    }
}

#[orga]
impl CheckpointQueue {
    pub fn configure(&mut self, config: Config) {
        self.config = config;
    }

    pub fn config(&self) -> Config {
        self.config.clone()
    }

    pub fn reset(&mut self) -> OrgaResult<()> {
        self.index = 0;
        super::clear_deque(&mut self.queue)?;

        Ok(())
    }

    #[query]
    pub fn get(&self, index: u32) -> Result<Ref<'_, Checkpoint>> {
        let index = self.get_deque_index(index)?;
        Ok(self.queue.get(index as u64)?.unwrap())
    }

    pub fn get_mut(&mut self, index: u32) -> Result<ChildMut<'_, u64, Checkpoint>> {
        let index = self.get_deque_index(index)?;
        Ok(self.queue.get_mut(index as u64)?.unwrap())
    }

    fn get_deque_index(&self, index: u32) -> Result<u32> {
        let start = self.index + 1 - (self.queue.len() as u32);
        if index > self.index || index < start {
            Err(OrgaError::App("Index out of bounds".to_string()).into())
        } else {
            Ok(index - start)
        }
    }

    // TODO: remove this attribute, not sure why clippy is complaining when is_empty is defined
    #[allow(clippy::len_without_is_empty)]
    pub fn len(&self) -> Result<u32> {
        Ok(u32::try_from(self.queue.len())?)
    }

    pub fn is_empty(&self) -> Result<bool> {
        Ok(self.len()? == 0)
    }

    #[query]
    pub fn index(&self) -> u32 {
        self.index
    }

    #[query]
    pub fn all(&self) -> Result<Vec<(u32, Ref<'_, Checkpoint>)>> {
        // TODO: return iterator
        // TODO: use Deque iterator

        let mut out = Vec::with_capacity(self.queue.len() as usize);

        for i in 0..self.queue.len() {
            let checkpoint = self.queue.get(i)?.unwrap();
            out.push((
                (self.index + 1 - (self.queue.len() as u32 - i as u32)),
                checkpoint,
            ));
        }

        Ok(out)
    }

    #[query]
    pub fn completed(&self) -> Result<Vec<CompletedCheckpoint<'_>>> {
        // TODO: return iterator
        // TODO: use Deque iterator

        let mut out = vec![];

        for i in 0..self.queue.len() {
            let checkpoint = self.queue.get(i)?.unwrap();

            if !matches!(checkpoint.status, CheckpointStatus::Complete) {
                break;
            }

            out.push(CompletedCheckpoint(checkpoint));
        }

        Ok(out)
    }

    #[query]
    pub fn last_completed_tx(&self) -> Result<Adapter<bitcoin::Transaction>> {
        let index = if self.signing()?.is_some() {
            self.index.checked_sub(2)
        } else {
            self.index.checked_sub(1)
        }
        .ok_or_else(|| Error::Orga(OrgaError::App("No completed checkpoints yet".to_string())))?;

        let bitcoin_tx = self.get(index)?.checkpoint_tx()?;
        Ok(Adapter::new(bitcoin_tx))
    }

    #[query]
    pub fn completed_txs(&self) -> Result<Vec<Adapter<bitcoin::Transaction>>> {
        self.completed()?
            .into_iter()
            .map(|c| Ok(Adapter::new(c.checkpoint_tx()?)))
            .collect()
    }

    #[query]
    pub fn emergency_disbursal_txs(&self) -> Result<Vec<Adapter<bitcoin::Transaction>>> {
        let mut vec = vec![];

        if let Some(completed) = self.completed()?.last() {
            let intermediate_tx_batch = completed
                .batches
                .get(BatchType::IntermediateTx as u64)?
                .unwrap();
            let intermediate_tx = intermediate_tx_batch.get(0)?.unwrap();
            vec.push(Adapter::new(intermediate_tx.to_bitcoin_tx()?));

            let disbursal_batch = completed.batches.get(BatchType::Disbursal as u64)?.unwrap();
            for tx in disbursal_batch.iter()? {
                vec.push(Adapter::new(tx?.to_bitcoin_tx()?));
            }
        }

        Ok(vec)
    }

    #[query]
    pub fn signing(&self) -> Result<Option<SigningCheckpoint<'_>>> {
        if self.queue.len() < 2 {
            return Ok(None);
        }

        let second = self.get(self.index - 1)?;
        if !matches!(second.status, CheckpointStatus::Signing) {
            return Ok(None);
        }

        Ok(Some(SigningCheckpoint(second)))
    }

    pub fn signing_mut(&mut self) -> Result<Option<SigningCheckpointMut>> {
        if self.queue.len() < 2 {
            return Ok(None);
        }

        let second = self.get_mut(self.index - 1)?;
        if !matches!(second.status, CheckpointStatus::Signing) {
            return Ok(None);
        }

        Ok(Some(SigningCheckpointMut(second)))
    }

    pub fn building(&self) -> Result<BuildingCheckpoint> {
        let last = self.get(self.index)?;
        Ok(BuildingCheckpoint(last))
    }

    pub fn building_mut(&mut self) -> Result<BuildingCheckpointMut> {
        let last = self.get_mut(self.index)?;
        Ok(BuildingCheckpointMut(last))
    }

    pub fn prune(&mut self) -> Result<()> {
        let latest = self.building()?.create_time();

        while let Some(oldest) = self.queue.front()? {
            if latest - oldest.create_time() <= self.config.max_age {
                break;
            }

            self.queue.pop_front()?;
        }

        Ok(())
    }

    #[cfg(feature = "full")]
    pub fn maybe_step(
        &mut self,
        sig_keys: &Map<ConsensusKey, Xpub>,
        nbtc_accounts: &Accounts<Nbtc>,
        recovery_scripts: &Map<orga::coins::Address, Adapter<bitcoin::Script>>,
    ) -> Result<()> {
        if self.signing()?.is_some() {
            return Ok(());
        }

<<<<<<< HEAD
        if !self.queue.is_empty() {
            let now = self
                .context::<Time>()
                .ok_or_else(|| OrgaError::App("No time context".to_string()))?
                .seconds as u64;
            let elapsed = now - self.building()?.create_time();
            if elapsed < self.config.min_checkpoint_interval {
=======
        #[cfg(feature = "full")]
        {
            use orga::context::GetContext;
            use orga::plugins::Time;

            if self.signing()?.is_some() {
>>>>>>> e3965b59
                return Ok(());
            }

            if elapsed < self.config.max_checkpoint_interval || self.index == 0 {
                let building = self.building()?;
                let checkpoint_tx = building.checkpoint_tx()?;

                let has_pending_deposit = if self.index == 0 {
                    !checkpoint_tx.input.is_empty()
                } else {
                    checkpoint_tx.input.len() > 1
                };

                let has_pending_withdrawal = !checkpoint_tx.output.is_empty();

                if !has_pending_deposit && !has_pending_withdrawal {
                    return Ok(());
                }
            }
        }

        if self.maybe_push(sig_keys)?.is_none() {
            return Ok(());
        }

        self.prune()?;

        if self.index > 0 {
            let config = self.config();
            let second = self.get_mut(self.index - 1)?;
            let sigset = second.sigset.clone();
            let (reserve_outpoint, reserve_value, excess_inputs, excess_outputs) =
                BuildingCheckpointMut(second).advance(nbtc_accounts, recovery_scripts, &config)?;

            let mut building = self.building_mut()?;
            let mut building_checkpoint_batch = building
                .batches
                .get_mut(BatchType::Checkpoint as u64)?
                .unwrap();
            let mut checkpoint_tx = building_checkpoint_batch.get_mut(0)?.unwrap();

            let input = Input::new(
                reserve_outpoint,
                &sigset,
                &[0u8], // TODO: double-check safety
                reserve_value,
            )?;

            checkpoint_tx.input.push_back(input)?;

            for input in excess_inputs {
                let shares = input.signatures.shares()?;
                let mut data = input.into_inner();
                data.signatures = ThresholdSig::from_shares(shares)?;
                checkpoint_tx.input.push_back(data)?;
            }

            for output in excess_outputs {
                let data = output.into_inner();
                checkpoint_tx.output.push_back(data)?;
            }
        }

        Ok(())
    }

    #[cfg(feature = "full")]
    fn maybe_push(
        &mut self,
        sig_keys: &Map<ConsensusKey, Xpub>,
    ) -> Result<Option<BuildingCheckpointMut>> {
        let mut index = self.index;
        if !self.queue.is_empty() {
            index += 1;
        }

        let sigset = SignatorySet::from_validator_ctx(index, sig_keys)?;

        if sigset.possible_vp() == 0 {
            return Ok(None);
        }

        if !sigset.has_quorum() {
            return Ok(None);
        }

        self.index = index;

        self.queue.push_back(Checkpoint::new(sigset)?)?;

        let building = self.building_mut()?;

        Ok(Some(building))
    }

    #[query]
    pub fn active_sigset(&self) -> Result<SignatorySet> {
        Ok(self.building()?.sigset.clone())
    }

    #[call]
    pub fn sign(&mut self, xpub: Xpub, sigs: LengthVec<u16, Signature>) -> Result<()> {
        super::exempt_from_fee()?;

        let mut signing = self
            .signing_mut()?
            .ok_or_else(|| Error::Orga(OrgaError::App("No checkpoint to be signed".to_string())))?;

        signing.sign(xpub, sigs)?;

        if signing.signed() {
            let checkpoint_tx = signing.checkpoint_tx()?;
            info!("Checkpoint signing complete {:?}", checkpoint_tx);
            signing.advance()?;
        }

        Ok(())
    }

    #[query]
    pub fn to_sign(&self, xpub: Xpub) -> Result<Vec<([u8; 32], u32)>> {
        self.signing()?
            .ok_or_else(|| OrgaError::App("No checkpoint to be signed".to_string()))?
            .to_sign(xpub)
    }

    #[query]
    pub fn sigset(&self, index: u32) -> Result<SignatorySet> {
        Ok(self.get(index)?.sigset.clone())
    }
}

#[cfg(test)]
mod test {
    use super::*;

    fn push_bitcoin_tx_output(tx: &mut BitcoinTx, value: u64) {
        let tx_out = bitcoin::TxOut {
            value,
            script_pubkey: bitcoin::Script::new(),
        };
        tx.output.push_back(Output::new(tx_out)).unwrap();
    }

    #[test]
    fn deduct_fee() {
        let mut bitcoin_tx = BitcoinTx::default();
        push_bitcoin_tx_output(&mut bitcoin_tx, 0);
        push_bitcoin_tx_output(&mut bitcoin_tx, 10000);

        bitcoin_tx.deduct_fee(100).unwrap();

        assert_eq!(bitcoin_tx.output.len(), 1);
        assert_eq!(bitcoin_tx.output.get(0).unwrap().unwrap().value, 9900);
    }

    #[test]
    fn deduct_fee_multi_pass() {
        let mut bitcoin_tx = BitcoinTx::default();
        push_bitcoin_tx_output(&mut bitcoin_tx, 60);
        push_bitcoin_tx_output(&mut bitcoin_tx, 70);
        push_bitcoin_tx_output(&mut bitcoin_tx, 300);

        bitcoin_tx.deduct_fee(200).unwrap();

        assert_eq!(bitcoin_tx.output.len(), 1);
        assert_eq!(bitcoin_tx.output.get(0).unwrap().unwrap().value, 100);
    }

    #[test]
    fn deduct_fee_multi_pass_empty_result() {
        let mut bitcoin_tx = BitcoinTx::default();
        push_bitcoin_tx_output(&mut bitcoin_tx, 60);
        push_bitcoin_tx_output(&mut bitcoin_tx, 70);
        push_bitcoin_tx_output(&mut bitcoin_tx, 100);

        bitcoin_tx.deduct_fee(200).unwrap();
    }

    //TODO: More fee deduction tests
}<|MERGE_RESOLUTION|>--- conflicted
+++ resolved
@@ -18,6 +18,8 @@
 use orga::coins::Accounts;
 use orga::context::Context;
 #[cfg(feature = "full")]
+use orga::context::GetContext;
+#[cfg(feature = "full")]
 use orga::plugins::Time;
 use orga::{
     call::Call,
@@ -155,17 +157,10 @@
             #[cfg(not(feature = "testnet"))]
             dest: value.dest.encode()?.try_into()?,
             #[cfg(feature = "testnet")]
-<<<<<<< HEAD
-            dest: other.dest,
-            amount: other.amount,
-            est_witness_vsize: other.est_witness_vsize,
-            signatures: other.signatures,
-=======
             dest: value.dest,
             amount: value.amount,
             est_witness_vsize: value.est_witness_vsize,
-            sigs: value.sigs,
->>>>>>> e3965b59
+            signatures: value.signatures,
         })
     }
 }
@@ -1050,7 +1045,6 @@
             return Ok(());
         }
 
-<<<<<<< HEAD
         if !self.queue.is_empty() {
             let now = self
                 .context::<Time>()
@@ -1058,14 +1052,6 @@
                 .seconds as u64;
             let elapsed = now - self.building()?.create_time();
             if elapsed < self.config.min_checkpoint_interval {
-=======
-        #[cfg(feature = "full")]
-        {
-            use orga::context::GetContext;
-            use orga::plugins::Time;
-
-            if self.signing()?.is_some() {
->>>>>>> e3965b59
                 return Ok(());
             }
 
