--- conflicted
+++ resolved
@@ -52,15 +52,6 @@
 pub const NETWORK: ::bitcoin::Network = ::bitcoin::Network::Bitcoin;
 #[cfg(all(feature = "testnet", not(feature = "devnet")))]
 pub const NETWORK: ::bitcoin::Network = ::bitcoin::Network::Testnet;
-<<<<<<< HEAD
-pub const MIN_WITHDRAWAL_CHECKPOINTS: u32 = 4;
-pub const MIN_DEPOSIT_AMOUNT: u64 = 600;
-pub const MIN_WITHDRAWAL_AMOUNT: u64 = 600;
-pub const MAX_SCRIPT_LENGTH: u64 = 64;
-pub const TRANSFER_FEE: u64 = 1 * UNITS_PER_SAT;
-pub const MIN_CONFIRMATIONS: u32 = 0;
-pub const UNITS_PER_SAT: u64 = 1_000_000;
-=======
 #[cfg(all(feature = "testnet", feature = "devnet"))]
 pub const NETWORK: ::bitcoin::Network = ::bitcoin::Network::Regtest;
 
@@ -121,7 +112,6 @@
         Ok(other)
     }
 }
->>>>>>> de9c72d2
 
 pub fn calc_deposit_fee(amount: u64) -> u64 {
     amount / 5
@@ -282,7 +272,7 @@
     pub fn set_recovery_script(&mut self, signatory_script: Adapter<Script>) -> Result<()> {
         #[cfg(feature = "full")]
         {
-            if signatory_script.len() as u64 > MAX_SCRIPT_LENGTH {
+            if signatory_script.len() as u64 > self.config.max_withdrawal_script_length {
                 return Err(Error::Orga(orga::Error::App(
                     "Script exceeds maximum length".to_string(),
                 )));
@@ -407,11 +397,7 @@
     pub fn withdraw(&mut self, script_pubkey: Adapter<Script>, amount: Amount) -> Result<()> {
         exempt_from_fee()?;
 
-<<<<<<< HEAD
-        if script_pubkey.len() as u64 > MAX_SCRIPT_LENGTH {
-=======
         if script_pubkey.len() as u64 > self.config.max_withdrawal_script_length {
->>>>>>> de9c72d2
             return Err(OrgaError::App("Script exceeds maximum length".to_string()).into());
         }
 
@@ -570,7 +556,11 @@
 impl BeginBlock for Bitcoin {
     fn begin_block(&mut self, _ctx: &BeginBlockCtx) -> OrgaResult<()> {
         self.checkpoints
-            .maybe_step(self.signatory_keys.map(), &self.accounts, &self.recovery_scripts)
+            .maybe_step(
+                self.signatory_keys.map(),
+                &self.accounts,
+                &self.recovery_scripts,
+            )
             .map_err(|err| OrgaError::App(err.to_string()))?;
 
         Ok(())
