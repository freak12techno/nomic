use crate::bitcoin::adapter::Adapter;
use crate::error::{Error, Result};
use bitcoin::blockdata::block::BlockHeader;
use bitcoin::consensus::Encodable;
use bitcoin::util::uint::Uint256;
use bitcoin::BlockHash;
use bitcoin::TxMerkleNode;
use orga::collections::Deque;
use orga::encoding as ed;
use orga::migrate::MigrateFrom;
use orga::orga;
use orga::prelude::*;
use orga::state::State;
use orga::store::Store;
use orga::Error as OrgaError;
use orga::Result as OrgaResult;

const MAX_LENGTH: u64 = 4032;
const MAX_RELAY: u64 = 25;
const MAX_TIME_INCREASE: u32 = 2 * 60 * 60;
const RETARGET_INTERVAL: u32 = 2016;
const TARGET_SPACING: u32 = 10 * 60;
const TARGET_TIMESPAN: u32 = RETARGET_INTERVAL * TARGET_SPACING;
const MAX_TARGET: u32 = 0x1d00ffff;

#[orga(skip(Default))]
#[derive(Clone, Debug, PartialEq)]
pub struct WrappedHeader {
    height: u32,
    header: Adapter<BlockHeader>,
}

impl WrappedHeader {
    pub fn new(header: Adapter<BlockHeader>, height: u32) -> Self {
        WrappedHeader { height, header }
    }

    pub fn from_header(header: &BlockHeader, height: u32) -> Self {
        WrappedHeader {
            height,
            header: Adapter::new(*header),
        }
    }

    pub fn time(&self) -> u32 {
        self.header.time
    }

    pub fn target(&self) -> Uint256 {
        self.header.target()
    }

    pub fn block_hash(&self) -> BlockHash {
        self.header.block_hash()
    }

    pub fn prev_blockhash(&self) -> BlockHash {
        self.header.prev_blockhash
    }

    pub fn work(&self) -> Uint256 {
        self.header.work()
    }

    pub fn height(&self) -> u32 {
        self.height
    }

    pub fn bits(&self) -> u32 {
        self.header.bits
    }

    pub fn u256_from_compact(compact: u32) -> Uint256 {
        BlockHeader::u256_from_compact_target(compact)
    }

    pub fn compact_target_from_u256(target: &Uint256) -> u32 {
        BlockHeader::compact_target_from_u256(target)
    }

    fn u32_to_u256(value: u32) -> Uint256 {
        let bytes = value.to_be_bytes();
        let mut buffer = [0u8; 32];
        buffer[32 - bytes.len()..].copy_from_slice(&bytes);

        Uint256::from_be_bytes(buffer)
    }

    fn validate_pow(&self, required_target: &Uint256) -> Result<BlockHash> {
        Ok(self.header.validate_pow(required_target)?)
    }
}

#[derive(Debug)]
pub struct HeaderList(Vec<WrappedHeader>);

impl From<Vec<WrappedHeader>> for HeaderList {
    fn from(headers: Vec<WrappedHeader>) -> Self {
        HeaderList(headers)
    }
}

impl From<HeaderList> for Vec<WrappedHeader> {
    fn from(headers: HeaderList) -> Self {
        headers.0
    }
}

impl Encode for HeaderList {
    fn encode_into<W: std::io::Write>(&self, dest: &mut W) -> orga::encoding::Result<()> {
        // TODO: emit a more suitable error
        if self.0.len() >= 256 {
            return Err(orga::encoding::Error::UnexpectedByte(0));
        }
        dest.write_all(&[self.0.len() as u8])?;
        self.0.encode_into(dest)
    }

    fn encoding_length(&self) -> orga::encoding::Result<usize> {
        Ok(1 + self.0.encoding_length()?)
    }
}

impl Decode for HeaderList {
    fn decode<R: std::io::Read>(mut reader: R) -> orga::encoding::Result<Self> {
        let mut len = [0u8];
        reader.read_exact(&mut len[..])?;
        let len = len[0] as usize;

        let mut headers = Vec::with_capacity(len);
        for _ in 0..len {
            headers.push(WrappedHeader::decode(&mut reader)?);
        }
        Ok(HeaderList(headers))
    }
}

impl Terminated for HeaderList {}

#[orga(skip(Default))]
#[derive(Clone)]
pub struct WorkHeader {
    chain_work: Adapter<Uint256>,
    header: WrappedHeader,
}

impl WorkHeader {
    pub fn new(header: WrappedHeader, chain_work: Uint256) -> WorkHeader {
        WorkHeader {
            header,
            chain_work: Adapter::new(chain_work),
        }
    }

    pub fn time(&self) -> u32 {
        self.header.time()
    }

    pub fn block_hash(&self) -> BlockHash {
        self.header.block_hash()
    }

    pub fn work(&self) -> Uint256 {
        self.header.work()
    }

    pub fn height(&self) -> u32 {
        self.header.height()
    }

    pub fn merkle_root(&self) -> TxMerkleNode {
        self.header.header.merkle_root
    }
}

// TODO: implement trait that returns constants for bitcoin::Network variants

#[derive(Clone, Encode, Decode, State, MigrateFrom)]
pub struct Config {
    pub max_length: u64,
    pub max_time_increase: u32,
    pub trusted_height: u32,
    pub retarget_interval: u32,
    pub target_spacing: u32,
    pub target_timespan: u32,
    pub max_target: u32,
    pub retargeting: bool,
    pub min_difficulty_blocks: bool,
    pub network: Network,
    pub encoded_trusted_header: LengthVec<u8, u8>,
}

impl Default for Config {
    fn default() -> Self {
        match super::NETWORK {
            bitcoin::Network::Bitcoin => Config::mainnet(),
            bitcoin::Network::Testnet => Config::testnet(),
            _ => unimplemented!(),
        }
    }
}

// impl Describe for Config {
//     fn describe() -> orga::describe::Descriptor {
//         orga::describe::Builder::new::<()>().build()
//     }
// }

impl Config {
    pub fn mainnet() -> Self {
        let checkpoint_json = include_str!("./checkpoint.json");
        let checkpoint: (u32, BlockHeader) = serde_json::from_str(checkpoint_json).unwrap();
        let (height, header) = checkpoint;

        let mut header_bytes = vec![];
        header.consensus_encode(&mut header_bytes).unwrap();

        Self {
            max_length: MAX_LENGTH,
            max_time_increase: MAX_TIME_INCREASE,
            trusted_height: height,
            retarget_interval: RETARGET_INTERVAL,
            target_spacing: TARGET_SPACING,
            target_timespan: TARGET_TIMESPAN,
            max_target: MAX_TARGET,
            encoded_trusted_header: header_bytes.try_into().unwrap(),
            retargeting: true,
            min_difficulty_blocks: false,
            network: bitcoin::Network::Bitcoin.into(),
        }
    }

    pub fn testnet() -> Self {
        let checkpoint_json = include_str!("./testnet_checkpoint.json");
        let checkpoint: (u32, BlockHeader) = serde_json::from_str(checkpoint_json).unwrap();
        let (height, header) = checkpoint;

        let mut header_bytes = vec![];
        header.consensus_encode(&mut header_bytes).unwrap();

        Self {
            max_length: MAX_LENGTH,
            max_time_increase: MAX_TIME_INCREASE,
            retarget_interval: RETARGET_INTERVAL,
            target_spacing: TARGET_SPACING,
            target_timespan: TARGET_TIMESPAN,
            max_target: MAX_TARGET,
            trusted_height: height,
            encoded_trusted_header: header_bytes.try_into().unwrap(),
            retargeting: true,
            min_difficulty_blocks: true,
            network: bitcoin::Network::Testnet.into(),
        }
    }
}

#[derive(Clone)]
pub struct Network(bitcoin::Network);

impl MigrateFrom for Network {
    fn migrate_from(other: Self) -> OrgaResult<Self> {
        Ok(other)
    }
}

impl From<bitcoin::Network> for Network {
    fn from(value: bitcoin::Network) -> Self {
        Network(value)
    }
}

impl From<Network> for bitcoin::Network {
    fn from(value: Network) -> Self {
        value.0
    }
}

impl Encode for Network {
    fn encode_into<W: std::io::Write>(&self, dest: &mut W) -> ::ed::Result<()> {
        let value = match self.0 {
            bitcoin::Network::Bitcoin => 0,
            bitcoin::Network::Testnet => 1,
            bitcoin::Network::Regtest => 2,
            bitcoin::Network::Signet => 3,
        };
        dest.write_all(&[value])?;
        Ok(())
    }

    fn encoding_length(&self) -> ::ed::Result<usize> {
        Ok(1)
    }
}

impl Decode for Network {
    fn decode<R: std::io::Read>(mut input: R) -> ::ed::Result<Self> {
        let mut byte = [0; 1];
        input.read_exact(&mut byte[..])?;
        match byte[0] {
            0 => Ok(bitcoin::Network::Bitcoin.into()),
            1 => Ok(bitcoin::Network::Testnet.into()),
            2 => Ok(bitcoin::Network::Regtest.into()),
            3 => Ok(bitcoin::Network::Signet.into()),
            b => Err(ed::Error::UnexpectedByte(b)),
        }
    }
}

impl Terminated for Network {}

impl State for Network {
    #[inline]
    fn attach(&mut self, _: Store) -> OrgaResult<()> {
        Ok(())
    }

    #[inline]
    fn flush<W: std::io::Write>(self, out: &mut W) -> OrgaResult<()> {
        Ok(self.encode_into(out)?)
    }

    fn load(_store: Store, bytes: &mut &[u8]) -> OrgaResult<Self> {
        Ok(Self::decode(bytes)?)
    }
}

#[orga(skip(Default))]
pub struct HeaderQueue {
    pub(super) deque: Deque<WorkHeader>,
    pub(super) current_work: Adapter<Uint256>,
    #[state(skip)]
    config: Config,
}

impl Default for HeaderQueue {
    fn default() -> Self {
        let mut deque = Deque::default();
        let config = Config::default();
        let decoded_adapter: Adapter<BlockHeader> =
            Decode::decode(config.encoded_trusted_header.as_slice()).unwrap();
        let wrapped_header = WrappedHeader::new(decoded_adapter, config.trusted_height);
        let work_header = WorkHeader::new(wrapped_header.clone(), wrapped_header.work());
        let current_work = Adapter::new(work_header.work());
        deque.push_front(work_header).unwrap();
        Self {
            deque,
            current_work,
            config,
        }
    }
}

// impl State for HeaderQueue {
//     fn attach(&mut self, store: Store) -> OrgaResult<()> {
//         self.deque.attach(store.sub(&[0]))?;
//         self.current_work.attach(store.sub(&[1]))?;

//         let height = self
//             .height()
//             .map_err(|err| orga::Error::App(err.to_string()))?;

//         if height == 0 {
//             let decoded_adapter: Adapter<BlockHeader> =
//                 Decode::decode(self.config.encoded_trusted_header.as_slice())?;
//             let wrapped_header = WrappedHeader::new(decoded_adapter, self.config.trusted_height);
//             let work_header = WorkHeader::new(wrapped_header.clone(), wrapped_header.work());
//             self.current_work = Adapter::new(work_header.work());
//             self.deque.push_front(work_header.into())?;
//         }

//         Ok(())
//     }

//     #[inline]
//     fn flush<W: std::io::Write>(self, out: &mut W) -> OrgaResult<()> {
//         self.deque.flush(out)?;
//         self.current_work.flush(out)?;

//         Ok(())
//     }

//     fn load(store: Store, bytes: &mut &[u8]) -> OrgaResult<Self> {
//         let mut loader = ::orga::state::Loader::new(store, bytes, 0);
//         Ok(Self {
//             deque: loader.load_child()?,
//             current_work: loader.load_child()?,
//             config: Config::testnet(),
//         })
//     }
// }

impl HeaderQueue {
    #[call]
    pub fn add(&mut self, headers: HeaderList) -> Result<()> {
        super::exempt_from_fee()?;

        let headers: Vec<_> = headers.into();

        if headers.len() as u64 > MAX_RELAY {
            return Err(
                OrgaError::App("Exceeded maximum amount of relayed headers".to_string()).into(),
            );
        }

        self.add_into_iter(headers)
            .map_err(|err| OrgaError::App(err.to_string()).into())
    }

    pub fn add_into_iter<T>(&mut self, headers: T) -> Result<()>
    where
        T: IntoIterator<Item = WrappedHeader>,
    {
        let headers: Vec<WrappedHeader> = headers.into_iter().collect();
        let current_height = self.height()?;

        let first = headers
            .first()
            .ok_or_else(|| Error::Header("Passed header list empty".into()))?;

        let mut removed_work = Uint256::default();
        if first.height <= current_height {
            let first_replaced = self
                .get_by_height(first.height)?
                .ok_or_else(|| Error::Header("Header not found".into()))?;

            if first_replaced.block_hash() == first.block_hash() {
                return Err(Error::Header("Provided redudant header.".into()));
            }

            removed_work = self.pop_back_to(first.height)?;
        }

        let added_work = self.verify_and_add_headers(&headers)?;

        if added_work <= removed_work {
            return Err(Error::Header(
                "New best chain must include more work than old best chain.".into(),
            ));
        }

        while self.len() > self.config.max_length {
            let header = match self.deque.pop_front()? {
                Some(inner) => inner,
                None => {
                    break;
                }
            };
            // TODO: do we really want to subtract work when pruning?
            let current_work = *self.current_work - header.work();
            self.current_work = Adapter::new(current_work);
        }

        Ok(())
    }

    fn verify_and_add_headers(&mut self, headers: &[WrappedHeader]) -> Result<Uint256> {
        let first_height = headers
            .first()
            .ok_or_else(|| Error::Header("Passed header list is empty".into()))?
            .height;
        if first_height == 0 {
            return Err(Error::Header("Headers must start after height 0".into()));
        }

        let prev_header = [self
            .get_by_height(first_height - 1)?
            .ok_or_else(|| Error::Header("Headers not connect to chain".into()))?
            .header];

        let headers = prev_header.iter().chain(headers.iter()).zip(headers.iter());

        let mut work = Uint256::default();

        for (prev_header, header) in headers {
            if header.height() != prev_header.height() + 1 {
                return Err(Error::Header("Non-consecutive headers passed".into()));
            }

            if header.prev_blockhash() != prev_header.block_hash() {
                return Err(Error::Header(
                    "Passed header references incorrect previous block hash".into(),
                ));
            }

            if self.deque.len() >= 11 {
                self.validate_time(header)?;
            }

            let target = self.get_next_target(header, prev_header)?;
            header.validate_pow(&target)?;

            let header_work = header.work();
            work = work + header_work;

            let chain_work = *self.current_work + header_work;
            let work_header = WorkHeader::new(header.clone(), chain_work);
            self.deque.push_back(work_header.into())?;
            self.current_work = Adapter::new(chain_work);
        }

        Ok(work)
    }

    fn get_next_target(
        &self,
        header: &WrappedHeader,
        previous_header: &WrappedHeader,
    ) -> Result<Uint256> {
        if header.height() % self.config.retarget_interval != 0 {
            if self.config.min_difficulty_blocks {
                if header.time() > previous_header.time() + self.config.target_spacing * 2 {
                    return Ok(WrappedHeader::u256_from_compact(self.config.max_target));
                } else {
                    let mut current_header_index = previous_header.height();
                    let mut current_header = previous_header.to_owned();

                    while current_header_index > 0
                        && current_header_index % self.config.retarget_interval != 0
                        && current_header.bits() == self.config.max_target
                    {
                        current_header_index -= 1;

                        current_header = match self.get_by_height(current_header_index)? {
                            Some(inner) => inner.header.clone(),
                            None => {
                                return Err(Error::Header("No previous header exists".into()));
                            }
                        };
                    }

                    return Ok(WrappedHeader::u256_from_compact(current_header.bits()));
                }
            }

            return Ok(previous_header.target());
        }

        let first_reorg_height = header.height() - self.config.retarget_interval;

        self.calculate_next_target(previous_header, first_reorg_height)
    }

    fn calculate_next_target(
        &self,
        header: &WrappedHeader,
        first_reorg_height: u32,
    ) -> Result<Uint256> {
        if !self.config.retargeting {
            return Ok(WrappedHeader::u256_from_compact(header.bits()));
        }

        if header.height() < self.config.retarget_interval {
            return Err(Error::Header("Invalid trusted header. Trusted header have height which is a multiple of the retarget interval".into()));
        }

        let prev_retarget = match self.get_by_height(first_reorg_height)? {
            Some(inner) => inner.time(),
            None => {
                return Err(Error::Header(
                    "No previous retargeting header exists".into(),
                ));
            }
        };

        let mut timespan = header.time() - prev_retarget;

        if timespan < self.config.target_timespan / 4 {
            timespan = self.config.target_timespan / 4;
        }

        if timespan > self.config.target_timespan * 4 {
            timespan = self.config.target_timespan * 4;
        }

        let target_timespan = WrappedHeader::u32_to_u256(self.config.target_timespan);
        let timespan = WrappedHeader::u32_to_u256(timespan);

        let target = header.target() * timespan / target_timespan;
        let target_u32 = BlockHeader::compact_target_from_u256(&target);
        let target = WrappedHeader::u256_from_compact(target_u32);

        if target > WrappedHeader::u256_from_compact(self.config.max_target) {
            Ok(WrappedHeader::u256_from_compact(self.config.max_target))
        } else {
            Ok(target)
        }
    }

    fn pop_back_to(&mut self, height: u32) -> Result<Uint256> {
        let mut work = Uint256::default();

        while self.height()? >= height {
            let header = self
                .deque
                .pop_back()?
                .ok_or_else(|| Error::Header("Removed all headers".into()))?;

            work = work + header.work();
        }

        Ok(work)
    }

    fn validate_time(&self, current_header: &WrappedHeader) -> Result<()> {
        let mut prev_stamps: Vec<u32> = Vec::with_capacity(11);

        for i in 0..11 {
            let index = self.height()? - i;

            let current_item = match self.get_by_height(index as u32)? {
                Some(inner) => inner,
                None => return Err(Error::Header("Deque does not contain any elements".into())),
            };
            prev_stamps.push(current_item.time());
        }

        prev_stamps.sort_unstable();

        let median_stamp = match prev_stamps.get(5) {
            Some(inner) => inner,
            None => {
                return Err(Error::Header("Median timestamp does not exist".into()));
            }
        };

        if current_header.time() <= *median_stamp {
            return Err(Error::Header("Header contains an invalid timestamp".into()));
        }

        // if max(current_header.time(), previous_header.time())
        //     - min(current_header.time(), previous_header.time())
        //     > self.config.max_time_increase
        // {
        //     return Err(Error::Header(
        //         "Timestamp is too far ahead of previous timestamp".into(),
        //     ));
        // }

        Ok(())
    }

    #[query]
    pub fn height(&self) -> Result<u32> {
        match self.deque.back()? {
            Some(inner) => Ok((*inner).height()),
            None => Ok(0),
        }
    }

    #[query]
    pub fn hash(&self) -> Result<Vec<u8>> {
        match self.deque.back()? {
            Some(inner) => Ok((*inner).block_hash().to_vec()),
            None => Err(Error::Header("HeaderQueue is empty".into())),
        }
    }

    pub fn len(&self) -> u64 {
        self.deque.len()
    }

    pub fn is_empty(&self) -> bool {
        self.deque.is_empty()
    }

    #[query]
    pub fn get_by_height(&self, height: u32) -> Result<Option<WorkHeader>> {
        let initial_height = match self.deque.front()? {
            Some(inner) => inner.height(),
            None => return Err(Error::Header("Queue does not contain any headers".into())),
        };

        if height < initial_height {
            return Err(Error::Header(
                "Passed index is greater than initial height. Referenced header does not exist on the Header Queue".into(),
            ));
        }

        match self.deque.get((height - initial_height) as u64)? {
            Some(inner) => Ok(Some((*inner).clone())),
            None => Ok(None),
        }
    }

    #[query]
    pub fn trusted_height(&self) -> u32 {
        self.config.trusted_height
    }

    pub fn configure(&mut self, config: Config) -> OrgaResult<()> {
        let decoded_adapter: Adapter<BlockHeader> =
            Decode::decode(config.encoded_trusted_header.as_slice())?;
        let wrapped_header = WrappedHeader::new(decoded_adapter, config.trusted_height);
        let work_header = WorkHeader::new(wrapped_header.clone(), wrapped_header.work());

        self.current_work = Adapter::new(wrapped_header.work());
        self.deque.push_front(work_header)?;

        Ok(())
    }

    pub fn network(&self) -> bitcoin::Network {
        self.config.network.clone().into()
    }
}

#[cfg(test)]
mod test {
    use super::*;
    use bitcoin::hash_types::TxMerkleNode;
    use bitcoin::BlockHash;
    use bitcoin_hashes::hex::FromHex;
    use bitcoin_hashes::sha256d::Hash;
    use chrono::{TimeZone, Utc};

<<<<<<< HEAD
    #[test]
    fn create() {
        // let store = Store::new(Shared::new(MapStore::new()).into());
        // let q = HeaderQueue::create(store, Default::default()).unwrap();

        // let decoded_adapter: Adapter<BlockHeader> =
        //     Decode::decode(ENCODED_TRUSTED_HEADER.as_slice()).unwrap();
        // let wrapped_header = WrappedHeader::new(decoded_adapter, TRUSTED_HEIGHT);

        // assert_eq!(q.height().unwrap(), wrapped_header.height());
        // assert_eq!(*q.current_work, wrapped_header.work());
=======
    impl HeaderQueue {
        fn with_conf(store: Store, config: Config) -> Result<Self> {
            let mut queue = HeaderQueue {
                config: config.clone(),
                deque: Deque::new(),
                current_work: Default::default(),
            };
            queue.attach(store)?;
            queue.configure(config)?;
            Ok(queue)
        }
>>>>>>> f2a18776
    }

    #[test]
    fn primitive_adapter_encode_decode() {
        let stamp = Utc.ymd(2009, 1, 10).and_hms(17, 39, 13);
        //Bitcoin block 42
        let header = BlockHeader {
            version: 0x1,
            prev_blockhash: BlockHash::from_hash(
                Hash::from_hex("00000000ad2b48c7032b6d7d4f2e19e54d79b1c159f5599056492f2cd7bb528b")
                    .unwrap(),
            ),
            merkle_root: "27c4d937dca276fb2b61e579902e8a876fd5b5abc17590410ced02d5a9f8e483"
                .parse()
                .unwrap(),
            time: stamp.timestamp() as u32,
            bits: 486_604_799,
            nonce: 3_600_650_283,
        };

        let adapter = Adapter::new(header);
        let encoded_adapter = adapter.encode().unwrap();

        let decoded_adapter: Adapter<BlockHeader> =
            Decode::decode(encoded_adapter.as_slice()).unwrap();

        assert_eq!(*decoded_adapter, header);
    }

<<<<<<< HEAD
    #[test]
    fn add_multiple() {
        let ctx = Paid::default();
        Context::add(ctx);

        let stamp = Utc.ymd(2009, 1, 10).and_hms(17, 44, 37);

        let header_43 = BlockHeader {
            version: 0x1,
            prev_blockhash: BlockHash::from_hash(
                Hash::from_hex("00000000314e90489514c787d615cea50003af2023796ccdd085b6bcc1fa28f5")
                    .unwrap(),
            ),
            merkle_root: TxMerkleNode::from_hash(
                Hash::from_hex("2f5c03ce19e9a855ac93087a1b68fe6592bcf4bd7cbb9c1ef264d886a785894e")
                    .unwrap(),
            ),
            time: stamp.timestamp() as u32,
            bits: 486_604_799,
            nonce: 2_093_702_200,
        };

        let stamp = Utc.ymd(2009, 1, 10).and_hms(17, 59, 21);

        let header_44 = BlockHeader {
            version: 0x1,
            prev_blockhash: BlockHash::from_hash(
                Hash::from_hex("00000000ac21f2862aaab177fd3c5c8b395de842f84d88c9cf3420b2d393e550")
                    .unwrap(),
            ),
            merkle_root: TxMerkleNode::from_hash(
                Hash::from_hex("439aee1e1aa6923ad61c1990459f88de1faa3e18b4ee125f99b94b82e1e0af5f")
                    .unwrap(),
            ),
            time: stamp.timestamp() as u32,
            bits: 486_604_799,
            nonce: 429_798_192,
        };

        let stamp = Utc.ymd(2009, 1, 10).and_hms(18, 11, 8);

        let header_45 = BlockHeader {
            version: 0x1,
            prev_blockhash: BlockHash::from_hash(
                Hash::from_hex("000000002978eecde8d020f7f057083bc990002fff495121d7dc1c26d00c00f8")
                    .unwrap(),
            ),
            merkle_root: TxMerkleNode::from_hash(
                Hash::from_hex("f69778085f1e78a1ea1cfcfe3b61ffb5c99870f5ae382e41ec43cf165d66a6d9")
                    .unwrap(),
            ),
            time: stamp.timestamp() as u32,
            bits: 486_604_799,
            nonce: 2_771_238_433,
        };

        let stamp = Utc.ymd(2009, 1, 10).and_hms(18, 23, 13);

        let header_46 = BlockHeader {
            version: 0x1,
            prev_blockhash: BlockHash::from_hash(
                Hash::from_hex("000000009189006e461d2f4037a819d00217412ac01900ddbf09461100b836bb")
                    .unwrap(),
            ),
            merkle_root: TxMerkleNode::from_hash(
                Hash::from_hex("ddd4d06365155ab4caaaee552fb3d8643207bd06efe14f920698a6dd4eb22ffa")
                    .unwrap(),
            ),
            time: stamp.timestamp() as u32,
            bits: 486_604_799,
            nonce: 1_626_117_377,
        };

        let stamp = Utc.ymd(2009, 1, 10).and_hms(18, 41, 28);

        let header_47 = BlockHeader {
            version: 0x1,
            prev_blockhash: BlockHash::from_hash(
                Hash::from_hex("0000000002d5f429a2e3a9d9f82b777469696deb64038803c87833aa8ee9c08e")
                    .unwrap(),
            ),
            merkle_root: TxMerkleNode::from_hash(
                Hash::from_hex("d17b9c9c609309049dfb9005edd7011f02d7875ca7dab6effddf4648bb70eff6")
                    .unwrap(),
            ),
            time: stamp.timestamp() as u32,
            bits: 486_604_799,
            nonce: 2_957_174_816,
        };

        let stamp = Utc.ymd(2009, 1, 10).and_hms(18, 45, 40);

        let header_48 = BlockHeader {
            version: 0x1,
            prev_blockhash: BlockHash::from_hash(
                Hash::from_hex("000000001a5c4531f86aa874e711e1882038336e2610f70ce750cdd690c57a81")
                    .unwrap(),
            ),
            merkle_root: TxMerkleNode::from_hash(
                Hash::from_hex("32edede0b7d0c37340a665de057f418df634452f6bb80dcb8a5ff0aeddf1158a")
                    .unwrap(),
            ),
            time: stamp.timestamp() as u32,
            bits: 486_604_799,
            nonce: 3_759_171_867,
        };

        let stamp = Utc.ymd(2009, 1, 10).and_hms(18, 56, 42);

        let header_49 = BlockHeader {
            version: 0x1,
            prev_blockhash: BlockHash::from_hash(
                Hash::from_hex("0000000088960278f4060b8747027b2aac0eb443aedbb1b75d1a72cf71826e89")
                    .unwrap(),
            ),
            merkle_root: TxMerkleNode::from_hash(
                Hash::from_hex("194c9715279d8626bc66f2b6552f2ae67b3df3a00b88553245b12bffffad5b59")
                    .unwrap(),
            ),
            time: stamp.timestamp() as u32,
            bits: 486_604_799,
            nonce: 3_014_810_412,
        };

        let header_list = vec![
            WrappedHeader::new(Adapter::new(header_43), 43),
            WrappedHeader::new(Adapter::new(header_44), 44),
            WrappedHeader::new(Adapter::new(header_45), 45),
            WrappedHeader::new(Adapter::new(header_46), 46),
            WrappedHeader::new(Adapter::new(header_47), 47),
            WrappedHeader::new(Adapter::new(header_48), 48),
            WrappedHeader::new(Adapter::new(header_49), 49),
        ];

        let test_config = Config {
            max_length: 2000,
            max_time_increase: 8 * 60 * 60,
            trusted_height: 42,
            retarget_interval: 2016,
            target_spacing: 10 * 60,
            target_timespan: 2016 * (10 * 60),
            max_target: 0x1d00ffff,
            retargeting: true,
            min_difficulty_blocks: false,
            encoded_trusted_header: vec![
                1, 0, 0, 0, 139, 82, 187, 215, 44, 47, 73, 86, 144, 89, 245, 89, 193, 177, 121, 77,
                229, 25, 46, 79, 125, 109, 43, 3, 199, 72, 43, 173, 0, 0, 0, 0, 131, 228, 248, 169,
                213, 2, 237, 12, 65, 144, 117, 193, 171, 181, 213, 111, 135, 138, 46, 144, 121,
                229, 97, 43, 251, 118, 162, 220, 55, 217, 196, 39, 65, 221, 104, 73, 255, 255, 0,
                29, 43, 144, 157, 214,
            ],
            network: bitcoin::Network::Bitcoin,
        };
        let store = Store::new(Shared::new(MapStore::new()).into());
        let mut q = HeaderQueue::with_conf(store, Default::default(), test_config).unwrap();
        q.add(header_list.into()).unwrap();
    }
=======
    // #[test]
    // fn add_multiple() {
    //     let stamp = Utc.ymd(2009, 1, 10).and_hms(17, 44, 37);

    //     let header_43 = BlockHeader {
    //         version: 0x1,
    //         prev_blockhash: BlockHash::from_hash(
    //             Hash::from_hex("00000000314e90489514c787d615cea50003af2023796ccdd085b6bcc1fa28f5")
    //                 .unwrap(),
    //         ),
    //         merkle_root: TxMerkleNode::from_hash(
    //             Hash::from_hex("2f5c03ce19e9a855ac93087a1b68fe6592bcf4bd7cbb9c1ef264d886a785894e")
    //                 .unwrap(),
    //         ),
    //         time: stamp.timestamp() as u32,
    //         bits: 486_604_799,
    //         nonce: 2_093_702_200,
    //     };

    //     let stamp = Utc.ymd(2009, 1, 10).and_hms(17, 59, 21);

    //     let header_44 = BlockHeader {
    //         version: 0x1,
    //         prev_blockhash: BlockHash::from_hash(
    //             Hash::from_hex("00000000ac21f2862aaab177fd3c5c8b395de842f84d88c9cf3420b2d393e550")
    //                 .unwrap(),
    //         ),
    //         merkle_root: TxMerkleNode::from_hash(
    //             Hash::from_hex("439aee1e1aa6923ad61c1990459f88de1faa3e18b4ee125f99b94b82e1e0af5f")
    //                 .unwrap(),
    //         ),
    //         time: stamp.timestamp() as u32,
    //         bits: 486_604_799,
    //         nonce: 429_798_192,
    //     };

    //     let stamp = Utc.ymd(2009, 1, 10).and_hms(18, 11, 8);

    //     let header_45 = BlockHeader {
    //         version: 0x1,
    //         prev_blockhash: BlockHash::from_hash(
    //             Hash::from_hex("000000002978eecde8d020f7f057083bc990002fff495121d7dc1c26d00c00f8")
    //                 .unwrap(),
    //         ),
    //         merkle_root: TxMerkleNode::from_hash(
    //             Hash::from_hex("f69778085f1e78a1ea1cfcfe3b61ffb5c99870f5ae382e41ec43cf165d66a6d9")
    //                 .unwrap(),
    //         ),
    //         time: stamp.timestamp() as u32,
    //         bits: 486_604_799,
    //         nonce: 2_771_238_433,
    //     };

    //     let stamp = Utc.ymd(2009, 1, 10).and_hms(18, 23, 13);

    //     let header_46 = BlockHeader {
    //         version: 0x1,
    //         prev_blockhash: BlockHash::from_hash(
    //             Hash::from_hex("000000009189006e461d2f4037a819d00217412ac01900ddbf09461100b836bb")
    //                 .unwrap(),
    //         ),
    //         merkle_root: TxMerkleNode::from_hash(
    //             Hash::from_hex("ddd4d06365155ab4caaaee552fb3d8643207bd06efe14f920698a6dd4eb22ffa")
    //                 .unwrap(),
    //         ),
    //         time: stamp.timestamp() as u32,
    //         bits: 486_604_799,
    //         nonce: 1_626_117_377,
    //     };

    //     let stamp = Utc.ymd(2009, 1, 10).and_hms(18, 41, 28);

    //     let header_47 = BlockHeader {
    //         version: 0x1,
    //         prev_blockhash: BlockHash::from_hash(
    //             Hash::from_hex("0000000002d5f429a2e3a9d9f82b777469696deb64038803c87833aa8ee9c08e")
    //                 .unwrap(),
    //         ),
    //         merkle_root: TxMerkleNode::from_hash(
    //             Hash::from_hex("d17b9c9c609309049dfb9005edd7011f02d7875ca7dab6effddf4648bb70eff6")
    //                 .unwrap(),
    //         ),
    //         time: stamp.timestamp() as u32,
    //         bits: 486_604_799,
    //         nonce: 2_957_174_816,
    //     };

    //     let stamp = Utc.ymd(2009, 1, 10).and_hms(18, 45, 40);

    //     let header_48 = BlockHeader {
    //         version: 0x1,
    //         prev_blockhash: BlockHash::from_hash(
    //             Hash::from_hex("000000001a5c4531f86aa874e711e1882038336e2610f70ce750cdd690c57a81")
    //                 .unwrap(),
    //         ),
    //         merkle_root: TxMerkleNode::from_hash(
    //             Hash::from_hex("32edede0b7d0c37340a665de057f418df634452f6bb80dcb8a5ff0aeddf1158a")
    //                 .unwrap(),
    //         ),
    //         time: stamp.timestamp() as u32,
    //         bits: 486_604_799,
    //         nonce: 3_759_171_867,
    //     };

    //     let stamp = Utc.ymd(2009, 1, 10).and_hms(18, 56, 42);

    //     let header_49 = BlockHeader {
    //         version: 0x1,
    //         prev_blockhash: BlockHash::from_hash(
    //             Hash::from_hex("0000000088960278f4060b8747027b2aac0eb443aedbb1b75d1a72cf71826e89")
    //                 .unwrap(),
    //         ),
    //         merkle_root: TxMerkleNode::from_hash(
    //             Hash::from_hex("194c9715279d8626bc66f2b6552f2ae67b3df3a00b88553245b12bffffad5b59")
    //                 .unwrap(),
    //         ),
    //         time: stamp.timestamp() as u32,
    //         bits: 486_604_799,
    //         nonce: 3_014_810_412,
    //     };

    //     let header_list = vec![
    //         WrappedHeader::new(Adapter::new(header_43), 43),
    //         WrappedHeader::new(Adapter::new(header_44), 44),
    //         WrappedHeader::new(Adapter::new(header_45), 45),
    //         WrappedHeader::new(Adapter::new(header_46), 46),
    //         WrappedHeader::new(Adapter::new(header_47), 47),
    //         WrappedHeader::new(Adapter::new(header_48), 48),
    //         WrappedHeader::new(Adapter::new(header_49), 49),
    //     ];

    //     let test_config = Config {
    //         max_length: 2000,
    //         max_time_increase: 8 * 60 * 60,
    //         trusted_height: 42,
    //         retarget_interval: 2016,
    //         target_spacing: 10 * 60,
    //         target_timespan: 2016 * (10 * 60),
    //         max_target: 0x1d00ffff,
    //         retargeting: true,
    //         min_difficulty_blocks: false,
    //         encoded_trusted_header: vec![
    //             1, 0, 0, 0, 139, 82, 187, 215, 44, 47, 73, 86, 144, 89, 245, 89, 193, 177, 121, 77,
    //             229, 25, 46, 79, 125, 109, 43, 3, 199, 72, 43, 173, 0, 0, 0, 0, 131, 228, 248, 169,
    //             213, 2, 237, 12, 65, 144, 117, 193, 171, 181, 213, 111, 135, 138, 46, 144, 121,
    //             229, 97, 43, 251, 118, 162, 220, 55, 217, 196, 39, 65, 221, 104, 73, 255, 255, 0,
    //             29, 43, 144, 157, 214,
    //         ]
    //         .try_into()
    //         .unwrap(),
    //         network: bitcoin::Network::Bitcoin.into(),
    //     };
    //     let store = Store::new(Shared::new(MapStore::new()).into());
    //     let mut q = HeaderQueue::with_conf(store, test_config).unwrap();
    //     q.add(header_list.into()).unwrap();
    // }
>>>>>>> f2a18776

    #[test]
    fn add_into_iterator() {
        let stamp = Utc.ymd(2009, 1, 10).and_hms(17, 44, 37);

        let header = BlockHeader {
            version: 0x1,
            prev_blockhash: BlockHash::from_hash(
                Hash::from_hex("00000000314e90489514c787d615cea50003af2023796ccdd085b6bcc1fa28f5")
                    .unwrap(),
            ),
            merkle_root: TxMerkleNode::from_hash(
                Hash::from_hex("2f5c03ce19e9a855ac93087a1b68fe6592bcf4bd7cbb9c1ef264d886a785894e")
                    .unwrap(),
            ),
            time: stamp.timestamp() as u32,
            bits: 486_604_799,
            nonce: 2_093_702_200,
        };

        let test_config = Config {
            max_length: 2000,
            max_time_increase: 8 * 60 * 60,
            trusted_height: 42,
            retarget_interval: 2016,
            target_spacing: 10 * 60,
            target_timespan: 2016 * (10 * 60),
            max_target: 0x1d00ffff,
            retargeting: true,
            min_difficulty_blocks: false,
            encoded_trusted_header: vec![
                1, 0, 0, 0, 139, 82, 187, 215, 44, 47, 73, 86, 144, 89, 245, 89, 193, 177, 121, 77,
                229, 25, 46, 79, 125, 109, 43, 3, 199, 72, 43, 173, 0, 0, 0, 0, 131, 228, 248, 169,
                213, 2, 237, 12, 65, 144, 117, 193, 171, 181, 213, 111, 135, 138, 46, 144, 121,
                229, 97, 43, 251, 118, 162, 220, 55, 217, 196, 39, 65, 221, 104, 73, 255, 255, 0,
                29, 43, 144, 157, 214,
            ]
            .try_into()
            .unwrap(),
            network: bitcoin::Network::Bitcoin.into(),
        };

        let adapter = Adapter::new(header);
        let header_list = [WrappedHeader::new(adapter, 43)];
        let store = Store::new(Shared::new(MapStore::new()).into());
        let mut q = HeaderQueue::with_conf(store, test_config.clone()).unwrap();
        q.add_into_iter(header_list).unwrap();

        let adapter = Adapter::new(header);
        let header_list = vec![WrappedHeader::new(adapter, 43)];
        let store = Store::new(Shared::new(MapStore::new()).into());
        let mut q = HeaderQueue::with_conf(store, test_config).unwrap();
        q.add_into_iter(header_list).unwrap();
    }

    #[test]
    #[should_panic(expected = "Bitcoin(BlockBadTarget)")]
    fn add_wrong_bits_non_retarget() {
        let stamp = Utc.ymd(2009, 1, 10).and_hms(17, 44, 37);

        let header = BlockHeader {
            version: 0x1,
            prev_blockhash: BlockHash::from_hash(
                Hash::from_hex("00000000314e90489514c787d615cea50003af2023796ccdd085b6bcc1fa28f5")
                    .unwrap(),
            ),
            merkle_root: TxMerkleNode::from_hash(
                Hash::from_hex("2f5c03ce19e9a855ac93087a1b68fe6592bcf4bd7cbb9c1ef264d886a785894e")
                    .unwrap(),
            ),
            time: stamp.timestamp() as u32,
            bits: 486_604_420,
            nonce: 2_093_702_200,
        };

        let test_config = Config {
            max_length: 2000,
            max_time_increase: 8 * 60 * 60,
            trusted_height: 42,
            retarget_interval: 2016,
            target_spacing: 10 * 60,
            target_timespan: 2016 * (10 * 60),
            max_target: 0x1d00ffff,
            retargeting: true,
            min_difficulty_blocks: false,
            encoded_trusted_header: vec![
                1, 0, 0, 0, 139, 82, 187, 215, 44, 47, 73, 86, 144, 89, 245, 89, 193, 177, 121, 77,
                229, 25, 46, 79, 125, 109, 43, 3, 199, 72, 43, 173, 0, 0, 0, 0, 131, 228, 248, 169,
                213, 2, 237, 12, 65, 144, 117, 193, 171, 181, 213, 111, 135, 138, 46, 144, 121,
                229, 97, 43, 251, 118, 162, 220, 55, 217, 196, 39, 65, 221, 104, 73, 255, 255, 0,
                29, 43, 144, 157, 214,
            ]
            .try_into()
            .unwrap(),
            network: bitcoin::Network::Bitcoin.into(),
        };

        let adapter = Adapter::new(header);
        let header_list = [WrappedHeader::new(adapter, 43)];
        let store = Store::new(Shared::new(MapStore::new()).into());
        let mut q = HeaderQueue::with_conf(store, test_config).unwrap();
        q.add_into_iter(header_list).unwrap();
    }
}<|MERGE_RESOLUTION|>--- conflicted
+++ resolved
@@ -713,19 +713,6 @@
     use bitcoin_hashes::sha256d::Hash;
     use chrono::{TimeZone, Utc};
 
-<<<<<<< HEAD
-    #[test]
-    fn create() {
-        // let store = Store::new(Shared::new(MapStore::new()).into());
-        // let q = HeaderQueue::create(store, Default::default()).unwrap();
-
-        // let decoded_adapter: Adapter<BlockHeader> =
-        //     Decode::decode(ENCODED_TRUSTED_HEADER.as_slice()).unwrap();
-        // let wrapped_header = WrappedHeader::new(decoded_adapter, TRUSTED_HEIGHT);
-
-        // assert_eq!(q.height().unwrap(), wrapped_header.height());
-        // assert_eq!(*q.current_work, wrapped_header.work());
-=======
     impl HeaderQueue {
         fn with_conf(store: Store, config: Config) -> Result<Self> {
             let mut queue = HeaderQueue {
@@ -737,7 +724,6 @@
             queue.configure(config)?;
             Ok(queue)
         }
->>>>>>> f2a18776
     }
 
     #[test]
@@ -767,7 +753,6 @@
         assert_eq!(*decoded_adapter, header);
     }
 
-<<<<<<< HEAD
     #[test]
     fn add_multiple() {
         let ctx = Paid::default();
@@ -925,164 +910,6 @@
         let mut q = HeaderQueue::with_conf(store, Default::default(), test_config).unwrap();
         q.add(header_list.into()).unwrap();
     }
-=======
-    // #[test]
-    // fn add_multiple() {
-    //     let stamp = Utc.ymd(2009, 1, 10).and_hms(17, 44, 37);
-
-    //     let header_43 = BlockHeader {
-    //         version: 0x1,
-    //         prev_blockhash: BlockHash::from_hash(
-    //             Hash::from_hex("00000000314e90489514c787d615cea50003af2023796ccdd085b6bcc1fa28f5")
-    //                 .unwrap(),
-    //         ),
-    //         merkle_root: TxMerkleNode::from_hash(
-    //             Hash::from_hex("2f5c03ce19e9a855ac93087a1b68fe6592bcf4bd7cbb9c1ef264d886a785894e")
-    //                 .unwrap(),
-    //         ),
-    //         time: stamp.timestamp() as u32,
-    //         bits: 486_604_799,
-    //         nonce: 2_093_702_200,
-    //     };
-
-    //     let stamp = Utc.ymd(2009, 1, 10).and_hms(17, 59, 21);
-
-    //     let header_44 = BlockHeader {
-    //         version: 0x1,
-    //         prev_blockhash: BlockHash::from_hash(
-    //             Hash::from_hex("00000000ac21f2862aaab177fd3c5c8b395de842f84d88c9cf3420b2d393e550")
-    //                 .unwrap(),
-    //         ),
-    //         merkle_root: TxMerkleNode::from_hash(
-    //             Hash::from_hex("439aee1e1aa6923ad61c1990459f88de1faa3e18b4ee125f99b94b82e1e0af5f")
-    //                 .unwrap(),
-    //         ),
-    //         time: stamp.timestamp() as u32,
-    //         bits: 486_604_799,
-    //         nonce: 429_798_192,
-    //     };
-
-    //     let stamp = Utc.ymd(2009, 1, 10).and_hms(18, 11, 8);
-
-    //     let header_45 = BlockHeader {
-    //         version: 0x1,
-    //         prev_blockhash: BlockHash::from_hash(
-    //             Hash::from_hex("000000002978eecde8d020f7f057083bc990002fff495121d7dc1c26d00c00f8")
-    //                 .unwrap(),
-    //         ),
-    //         merkle_root: TxMerkleNode::from_hash(
-    //             Hash::from_hex("f69778085f1e78a1ea1cfcfe3b61ffb5c99870f5ae382e41ec43cf165d66a6d9")
-    //                 .unwrap(),
-    //         ),
-    //         time: stamp.timestamp() as u32,
-    //         bits: 486_604_799,
-    //         nonce: 2_771_238_433,
-    //     };
-
-    //     let stamp = Utc.ymd(2009, 1, 10).and_hms(18, 23, 13);
-
-    //     let header_46 = BlockHeader {
-    //         version: 0x1,
-    //         prev_blockhash: BlockHash::from_hash(
-    //             Hash::from_hex("000000009189006e461d2f4037a819d00217412ac01900ddbf09461100b836bb")
-    //                 .unwrap(),
-    //         ),
-    //         merkle_root: TxMerkleNode::from_hash(
-    //             Hash::from_hex("ddd4d06365155ab4caaaee552fb3d8643207bd06efe14f920698a6dd4eb22ffa")
-    //                 .unwrap(),
-    //         ),
-    //         time: stamp.timestamp() as u32,
-    //         bits: 486_604_799,
-    //         nonce: 1_626_117_377,
-    //     };
-
-    //     let stamp = Utc.ymd(2009, 1, 10).and_hms(18, 41, 28);
-
-    //     let header_47 = BlockHeader {
-    //         version: 0x1,
-    //         prev_blockhash: BlockHash::from_hash(
-    //             Hash::from_hex("0000000002d5f429a2e3a9d9f82b777469696deb64038803c87833aa8ee9c08e")
-    //                 .unwrap(),
-    //         ),
-    //         merkle_root: TxMerkleNode::from_hash(
-    //             Hash::from_hex("d17b9c9c609309049dfb9005edd7011f02d7875ca7dab6effddf4648bb70eff6")
-    //                 .unwrap(),
-    //         ),
-    //         time: stamp.timestamp() as u32,
-    //         bits: 486_604_799,
-    //         nonce: 2_957_174_816,
-    //     };
-
-    //     let stamp = Utc.ymd(2009, 1, 10).and_hms(18, 45, 40);
-
-    //     let header_48 = BlockHeader {
-    //         version: 0x1,
-    //         prev_blockhash: BlockHash::from_hash(
-    //             Hash::from_hex("000000001a5c4531f86aa874e711e1882038336e2610f70ce750cdd690c57a81")
-    //                 .unwrap(),
-    //         ),
-    //         merkle_root: TxMerkleNode::from_hash(
-    //             Hash::from_hex("32edede0b7d0c37340a665de057f418df634452f6bb80dcb8a5ff0aeddf1158a")
-    //                 .unwrap(),
-    //         ),
-    //         time: stamp.timestamp() as u32,
-    //         bits: 486_604_799,
-    //         nonce: 3_759_171_867,
-    //     };
-
-    //     let stamp = Utc.ymd(2009, 1, 10).and_hms(18, 56, 42);
-
-    //     let header_49 = BlockHeader {
-    //         version: 0x1,
-    //         prev_blockhash: BlockHash::from_hash(
-    //             Hash::from_hex("0000000088960278f4060b8747027b2aac0eb443aedbb1b75d1a72cf71826e89")
-    //                 .unwrap(),
-    //         ),
-    //         merkle_root: TxMerkleNode::from_hash(
-    //             Hash::from_hex("194c9715279d8626bc66f2b6552f2ae67b3df3a00b88553245b12bffffad5b59")
-    //                 .unwrap(),
-    //         ),
-    //         time: stamp.timestamp() as u32,
-    //         bits: 486_604_799,
-    //         nonce: 3_014_810_412,
-    //     };
-
-    //     let header_list = vec![
-    //         WrappedHeader::new(Adapter::new(header_43), 43),
-    //         WrappedHeader::new(Adapter::new(header_44), 44),
-    //         WrappedHeader::new(Adapter::new(header_45), 45),
-    //         WrappedHeader::new(Adapter::new(header_46), 46),
-    //         WrappedHeader::new(Adapter::new(header_47), 47),
-    //         WrappedHeader::new(Adapter::new(header_48), 48),
-    //         WrappedHeader::new(Adapter::new(header_49), 49),
-    //     ];
-
-    //     let test_config = Config {
-    //         max_length: 2000,
-    //         max_time_increase: 8 * 60 * 60,
-    //         trusted_height: 42,
-    //         retarget_interval: 2016,
-    //         target_spacing: 10 * 60,
-    //         target_timespan: 2016 * (10 * 60),
-    //         max_target: 0x1d00ffff,
-    //         retargeting: true,
-    //         min_difficulty_blocks: false,
-    //         encoded_trusted_header: vec![
-    //             1, 0, 0, 0, 139, 82, 187, 215, 44, 47, 73, 86, 144, 89, 245, 89, 193, 177, 121, 77,
-    //             229, 25, 46, 79, 125, 109, 43, 3, 199, 72, 43, 173, 0, 0, 0, 0, 131, 228, 248, 169,
-    //             213, 2, 237, 12, 65, 144, 117, 193, 171, 181, 213, 111, 135, 138, 46, 144, 121,
-    //             229, 97, 43, 251, 118, 162, 220, 55, 217, 196, 39, 65, 221, 104, 73, 255, 255, 0,
-    //             29, 43, 144, 157, 214,
-    //         ]
-    //         .try_into()
-    //         .unwrap(),
-    //         network: bitcoin::Network::Bitcoin.into(),
-    //     };
-    //     let store = Store::new(Shared::new(MapStore::new()).into());
-    //     let mut q = HeaderQueue::with_conf(store, test_config).unwrap();
-    //     q.add(header_list.into()).unwrap();
-    // }
->>>>>>> f2a18776
 
     #[test]
     fn add_into_iterator() {
