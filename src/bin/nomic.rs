#![feature(trivial_bounds)]
#![allow(incomplete_features)]
#![feature(specialization)]
#![feature(async_closure)]
#![feature(never_type)]

use bitcoind::bitcoincore_rpc::{Auth, Client as BtcClient};
use clap::Parser;
use nomic::app::DepositCommitment;
use nomic::app::InnerApp;
use nomic::app::{self, Nom};
use nomic::app_client_testnet;
use nomic::bitcoin::{relayer::Relayer, signer::Signer};
use nomic::error::Result;
use orga::abci::Node;
use orga::client::wallet::{SimpleWallet, Wallet};
use orga::coins::{Address, Commission, Decimal, Declaration, Symbol};
use orga::macros::build_call;
use orga::merk::MerkStore;
use orga::plugins::MIN_FEE;
use orga::prelude::*;
use orga::{client::AppClient, tendermint::client::HttpClient};
use serde::{Deserialize, Serialize};
use std::convert::TryInto;
use std::fs::Permissions;
use std::os::unix::fs::PermissionsExt;
use std::path::PathBuf;
use std::str::FromStr;
use tendermint_rpc::Client as _;

const BANNER: &str = r#"
███╗   ██╗  ██████╗  ███╗   ███╗ ██╗  ██████╗
████╗  ██║ ██╔═══██╗ ████╗ ████║ ██║ ██╔════╝
██╔██╗ ██║ ██║   ██║ ██╔████╔██║ ██║ ██║
██║╚██╗██║ ██║   ██║ ██║╚██╔╝██║ ██║ ██║
██║ ╚████║ ╚██████╔╝ ██║ ╚═╝ ██║ ██║ ╚██████╗
╚═╝  ╚═══╝  ╚═════╝  ╚═╝     ╚═╝ ╚═╝  ╚═════╝
"#;

fn app_client() -> AppClient<app::InnerApp, app::InnerApp, HttpClient, app::Nom, SimpleWallet> {
    app_client_testnet().with_wallet(wallet())
}

fn wallet() -> SimpleWallet {
    let path = home::home_dir().unwrap().join(".orga-wallet");
    SimpleWallet::open(path).unwrap()
}

fn my_address() -> Address {
    wallet().address().unwrap().unwrap()
}

#[derive(Parser, Debug)]
#[clap(
    version = env!("CARGO_PKG_VERSION"),
    author = "The Nomic Developers <hello@nomic.io>"
)]
pub struct Opts {
    #[clap(subcommand)]
    cmd: Command,

    #[clap(flatten)]
    config: nomic::network::Config,
}

#[derive(Parser, Debug)]
pub enum Command {
    Start(StartCmd),
    Send(SendCmd),
    SendNbtc(SendNbtcCmd),
    Balance(BalanceCmd),
    Delegations(DelegationsCmd),
    Validators(ValidatorsCmd),
    Delegate(DelegateCmd),
    Declare(DeclareCmd),
    Unbond(UnbondCmd),
    Redelegate(RedelegateCmd),
    Unjail(UnjailCmd),
    Edit(EditCmd),
    Claim(ClaimCmd),
    Airdrop(AirdropCmd),
    ClaimAirdrop(ClaimAirdropCmd),
    Relayer(RelayerCmd),
    Signer(SignerCmd),
    SetSignatoryKey(SetSignatoryKeyCmd),
    Deposit(DepositCmd),
    #[cfg(feature = "testnet")]
    InterchainDeposit(InterchainDepositCmd),
    Withdraw(WithdrawCmd),
    #[cfg(feature = "testnet")]
    IbcDepositNbtc(IbcDepositNbtcCmd),
    #[cfg(feature = "testnet")]
    IbcWithdrawNbtc(IbcWithdrawNbtcCmd),
    #[cfg(feature = "testnet")]
    Grpc(GrpcCmd),
    #[cfg(feature = "testnet")]
    IbcTransfer(IbcTransferCmd),
    Export(ExportCmd),
}

impl Command {
    fn run(&self, config: &nomic::network::Config) -> Result<()> {
        use Command::*;
        let rt = tokio::runtime::Runtime::new().unwrap();

        if let Start(cmd) = self {
            return Ok(cmd.run()?);
        }

        if let Some(legacy_bin) = legacy_bin(config)? {
            let mut legacy_cmd = std::process::Command::new(legacy_bin);
            legacy_cmd.args(std::env::args().skip(1));
            log::debug!("Running legacy binary... ({:#?})", legacy_cmd);
            legacy_cmd.spawn()?.wait()?;
            return Ok(());
        }

        rt.block_on(async move {
            match self {
                Start(_cmd) => unreachable!(),
                Send(cmd) => cmd.run().await,
                SendNbtc(cmd) => cmd.run().await,
                Balance(cmd) => cmd.run().await,
                Delegate(cmd) => cmd.run().await,
                Declare(cmd) => cmd.run().await,
                Delegations(cmd) => cmd.run().await,
                Validators(cmd) => cmd.run().await,
                Unbond(cmd) => cmd.run().await,
                Redelegate(cmd) => cmd.run().await,
                Unjail(cmd) => cmd.run().await,
                Edit(cmd) => cmd.run().await,
                Claim(cmd) => cmd.run().await,
                ClaimAirdrop(cmd) => cmd.run().await,
                Airdrop(cmd) => cmd.run().await,
                Relayer(cmd) => cmd.run().await,
                Signer(cmd) => cmd.run().await,
                SetSignatoryKey(cmd) => cmd.run().await,
                Deposit(cmd) => cmd.run().await,
                #[cfg(feature = "testnet")]
                InterchainDeposit(cmd) => cmd.run().await,
                Withdraw(cmd) => cmd.run().await,
                #[cfg(feature = "testnet")]
                IbcDepositNbtc(cmd) => cmd.run().await,
                #[cfg(feature = "testnet")]
                IbcWithdrawNbtc(cmd) => cmd.run().await,
                #[cfg(feature = "testnet")]
                Grpc(cmd) => cmd.run().await,
                #[cfg(feature = "testnet")]
                IbcTransfer(cmd) => cmd.run().await,
                Export(cmd) => cmd.run().await,
            }
        })
    }
}

#[derive(Parser, Clone, Debug, Serialize, Deserialize)]
pub struct StartCmd {
    #[clap(flatten)]
    config: nomic::network::Config,

    #[clap(long)]
    pub tendermint_logs: bool,
    #[clap(long)]
    pub clone_store: Option<String>,
    #[clap(long)]
    pub reset_store_height: bool,
    #[clap(long)]
    pub unsafe_reset: bool,
    #[clap(long)]
    pub skip_init_chain: bool,
    #[clap(long)]
    pub migrate: bool,
    #[clap(long)]
    pub legacy_home: Option<String>,
    #[clap(long)]
    pub freeze_valset: bool,
    #[clap(long)]
    pub signal_version: Option<String>,
    #[clap(long)]
    pub validator_key: Option<String>,
    #[clap(long)]
    pub node_key: Option<String>,
}

impl StartCmd {
    fn run(&self) -> orga::Result<()> {
        let cmd = self.clone();
        let home = cmd.config.home_expect()?;

        if cmd.freeze_valset {
            std::env::set_var("ORGA_STATIC_VALSET", "true");
        }

        let mut should_migrate = false;
        let legacy_bin = legacy_bin(&cmd.config)?;
        if let Some(legacy_bin) = legacy_bin {
            let mut legacy_cmd = std::process::Command::new(legacy_bin);
            if let Some(upgrade_height) = cmd.config.upgrade_height {
                legacy_cmd.env("ORGA_STOP_HEIGHT", upgrade_height.to_string());
            }

            #[cfg(feature = "testnet")]
            {
                let version_hex = hex::encode([InnerApp::CONSENSUS_VERSION]);
                legacy_cmd.args(["start", "--signal-version", &version_hex]);
                legacy_cmd.args(std::env::args().skip(2).collect::<Vec<_>>());
            }
            #[cfg(not(feature = "testnet"))]
            {
                legacy_cmd.args(["start", "--state-sync"]);
            }

            log::info!("Starting legacy node... ({:#?})", legacy_cmd);
            let res = legacy_cmd.spawn()?.wait()?;
            match res.code() {
                Some(138) => {
                    log::info!("Legacy node exited for upgrade");
                    should_migrate = true;
                }
                Some(code) => {
                    log::error!("Legacy node exited unexpectedly");
                    std::process::exit(code);
                }
                None => panic!("Legacy node exited unexpectedly"),
            }
        }

        println!("{}\nVersion {}\n\n", BANNER, env!("CARGO_PKG_VERSION"));

        let has_node = if !home.join("merk/db/CURRENT").exists() {
            false
        } else {
            let store = MerkStore::open_readonly(home.join("merk"));
            store.merk().get_aux(b"height").unwrap().is_some()
        };
        let config_path = home.join("tendermint/config/config.toml");
        let chain_id = cmd.config.chain_id.as_deref();
        if !has_node {
            log::info!("Initializing node at {}...", home.display());

            let node = Node::<nomic::app::App>::new(&home, chain_id, Default::default());

            if let Some(source) = cmd.clone_store {
                let mut source = PathBuf::from_str(&source).unwrap();
                if std::fs::read_dir(&source)?.any(|c| c.as_ref().unwrap().file_name() == "merk") {
                    source = source.join("merk");
                }
                log::info!("Cloning store from {}...", source.display());
                node.init_from_store(
                    source,
                    if cmd.reset_store_height {
                        Some(0)
                    } else {
                        None
                    },
                );
            }
            if let Some(val_key) = cmd.validator_key {
                let val_key = PathBuf::from_str(&val_key).unwrap();
                log::info!("Copying validator key from {}", val_key.display());
                std::fs::copy(
                    val_key,
                    home.join("tendermint/config/priv_validator_key.json"),
                )
                .unwrap();
            }
            if let Some(node_key) = cmd.node_key {
                let node_key = PathBuf::from_str(&node_key).unwrap();
                log::info!("Copying node key from {}", node_key.display());
                std::fs::copy(node_key, home.join("tendermint/config/node_key.json")).unwrap();
            }

            edit_block_time(&config_path, "3s");

            configure_node(&config_path, |cfg| {
                cfg["rpc"]["laddr"] = toml_edit::value("tcp://0.0.0.0:26657");
            });

            if !cmd.config.state_sync_rpc.is_empty() {
                let servers: Vec<_> = cmd
                    .config
                    .state_sync_rpc
                    .iter()
                    .map(|s| s.as_str())
                    .collect();
                configure_for_statesync(&home.join("tendermint/config/config.toml"), &servers);
            }
        } else if cmd.clone_store.is_some() {
            log::warn!(
                "--clone-store only applies used when initializing a network home, ignoring"
            );
        }

        let bin_path = home.join(format!("bin/nomic-{}", env!("CARGO_PKG_VERSION")));
        if !bin_path.exists() {
            log::debug!("Writing binary to {}", bin_path.display());
            let current_exe_bytes = std::fs::read(std::env::current_exe().unwrap()).unwrap();
            std::fs::create_dir_all(home.join("bin")).unwrap();
            std::fs::write(&bin_path, current_exe_bytes).unwrap();
            std::fs::set_permissions(bin_path, Permissions::from_mode(0o777)).unwrap();
        }

        log::info!("Starting node at {}...", home.display());
        let mut node = Node::<nomic::app::App>::new(&home, chain_id, Default::default());

        if cmd.unsafe_reset {
            node = node.reset();
        }
        if let Some(genesis) = &cmd.config.genesis {
            let genesis_bytes = if genesis.contains('\n') {
                genesis.as_bytes().to_vec()
            } else {
                std::fs::read(genesis)?
            };
            std::fs::write(home.join("tendermint/config/genesis.json"), genesis_bytes)?;
        }
        if cmd.migrate || should_migrate {
            node = node.migrate(
                vec![InnerApp::CONSENSUS_VERSION],
                #[cfg(feature = "testnet")]
                false,
                #[cfg(not(feature = "testnet"))]
                true,
            );
        }
        if cmd.skip_init_chain {
            node = node.skip_init_chain();
        }
        if let Some(signal_version) = cmd.signal_version {
            let signal_version = hex::decode(signal_version).unwrap();
            let rt = tokio::runtime::Runtime::new().unwrap();
            std::thread::spawn(move || {
                rt.block_on(async move {
                    dbg!();
                    let signal_version = signal_version.clone();
                    let signal_version2 = signal_version.clone();
                    let signal_version3 = signal_version.clone();
                    let done = move || {
                        log::info!("Node has signaled {:?}", signal_version2);
                    };

                    loop {
                        let signal_version = signal_version.clone().try_into().unwrap();
                        tokio::time::sleep(std::time::Duration::from_secs(5)).await;
                        if let Err(err) = app_client()
                            .call(
                                |app| build_call!(app.signal(signal_version)),
                                |app| build_call!(app.app_noop()),
                            )
                            .await
                        {
                            let msg = err.to_string();
                            if msg.ends_with("has already been signaled") {
                                return done();
                            } else {
                                log::debug!("Error when signaling: {}", msg);
                                continue;
                            }
                        } else {
                            log::info!("Signaled version {:?}", signal_version3);
                            return done();
                        }
                    }
                });
            });
        }

        if std::env::var("NOMIC_EXIT_ON_START").is_ok() {
            std::process::exit(139);
        }
        node.stdout(std::process::Stdio::inherit())
            .stderr(std::process::Stdio::inherit())
            .print_tendermint_logs(cmd.tendermint_logs)
            .tendermint_flags(cmd.config.tendermint_flags.clone())
            .run()
    }
}

// TODO: move to config/nodehome?
fn legacy_bin(config: &nomic::network::Config) -> Result<Option<PathBuf>> {
    let home = match config.home() {
        Some(home) => home,
        None => {
            log::warn!("Unknown home directory, cannot automatically run legacy binary.");
            log::warn!("If the command fails, try running with --network, --home, or --chain-id.");
            return Ok(None);
        }
    };

    // TODO: skip if specifying node in config

    let legacy_version = std::env::var("NOMIC_LEGACY_VERSION")
        .ok()
        .or(config.legacy_version.clone());

    if let Some(legacy_version) = legacy_version {
        let (up_to_date, initialized) = {
            if !home.join("merk/db/CURRENT").exists() {
                (false, false)
            } else {
                let store = MerkStore::open_readonly(home.join("merk"));
                let store_ver = store.merk().get_aux(b"consensus_version").unwrap();
                let utd = if let Some(store_ver) = store_ver {
                    store_ver == vec![InnerApp::CONSENSUS_VERSION]
                } else {
                    false
                };
                let initialized = store.merk().get_aux(b"height").unwrap().is_some();
                (utd, initialized)
            }
        };

        // TODO: handle case where node is not initialized, but network is upgraded (can skip legacy binary)

        if up_to_date {
            log::debug!("Node version matches network version, no need to run legacy binary");
        } else {
            if legacy_version.is_empty() {
                log::warn!("Legacy version is empty, skipping run of legacy binary.");
                return Ok(None);
            }

            let bin_dir = home.join("bin");

            #[cfg(feature = "legacy-bin")]
            {
                if !bin_dir.exists() {
                    std::fs::create_dir_all(&bin_dir)?;
                }

                let bin_name = env!("NOMIC_LEGACY_BUILD_VERSION").trim().replace(' ', "-");
                let bin_path = bin_dir.join(bin_name);
                let bin_bytes = include_bytes!(env!("NOMIC_LEGACY_BUILD_PATH"));
                if !bin_path.exists() {
                    log::debug!("Writing legacy binary to {}...", bin_path.display());
                    std::fs::write(&bin_path, bin_bytes).unwrap();
                    std::fs::set_permissions(bin_path, Permissions::from_mode(0o777)).unwrap();
                }
            }

            if !bin_dir.exists() {
                log::warn!("Legacy binary does not exist, attempting to skip ahead");
            } else {
                let req = semver::VersionReq::parse(&legacy_version).unwrap();
                let mut legacy_bin = None;
                let mut legacy_ver = None;
                for bin in bin_dir.read_dir().unwrap() {
                    let bin = bin?;
                    let bin_name = bin.file_name();
                    if !bin_name
                        .clone()
                        .into_string()
                        .unwrap()
                        .starts_with("nomic-")
                    {
                        continue;
                    }
                    let bin_ver = bin_name.to_str().unwrap().trim_start_matches("nomic-");
                    let bin_ver = semver::Version::parse(bin_ver).unwrap();
                    if req.matches(&bin_ver) {
                        if let Some(lv) = &legacy_ver {
                            if &bin_ver > lv {
                                legacy_bin = Some(bin.path());
                                legacy_ver = Some(bin_ver);
                            }
                        } else {
                            legacy_bin = Some(bin.path());
                            legacy_ver = Some(bin_ver);
                        }
                    }
                }

                return if legacy_bin.is_none() {
                    if initialized {
                        return Err(orga::Error::App(format!("Could not find a legacy binary matching version {}, please build and run a compatible version first.", legacy_version)).into());
                    } else {
                        log::warn!("Could not find a legacy binary match, but node is uninitialized, continuing...");
                        Ok(None)
                    }
                } else {
                    let current_ver = semver::Version::parse(env!("CARGO_PKG_VERSION")).unwrap();
                    if &current_ver == legacy_ver.as_ref().unwrap() {
                        log::debug!(
                            "Legacy binary matches current binary, no need to run legacy binary"
                        );
                        Ok(None)
                    } else {
                        log::debug!(
                            "Found legacy binary {:?} matching version {}",
                            legacy_bin,
                            legacy_version
                        );
                        Ok(legacy_bin)
                    }
                };
            }
        }
    }

    Ok(None)
}

async fn relaunch_on_migrate(config: &nomic::network::Config) -> Result<()> {
    let home = match config.home() {
        Some(home) => home,
        None => {
            log::warn!("Unknown home directory, cannot automatically relaunch on migrate");
            return Ok(());
        }
    };

    let mut initial_ver = None;
    loop {
        if !home.exists() {
            continue;
        }
        let store = MerkStore::open_readonly(home.join("merk"));
        let store_ver = store.merk().get_aux(b"consensus_version").unwrap();
        if initial_ver.is_some() {
            if store_ver != initial_ver {
                log::info!(
                    "Node has migrated from version {:?} to version {:?}, exiting",
                    initial_ver,
                    store_ver
                );
                std::process::exit(138);
            }
        } else {
            initial_ver = store_ver;
        }
        tokio::time::sleep(std::time::Duration::from_secs(5)).await;
    }
}

fn configure_node<P, F>(cfg_path: &P, configure: F)
where
    P: AsRef<std::path::Path>,
    F: Fn(&mut toml_edit::Document),
{
    let data = std::fs::read_to_string(cfg_path).expect("Failed to read config.toml");

    let mut toml = data
        .parse::<toml_edit::Document>()
        .expect("Failed to parse config.toml");

    configure(&mut toml);

    std::fs::write(cfg_path, toml.to_string()).expect("Failed to write config.toml");
}

fn edit_block_time(cfg_path: &PathBuf, timeout_commit: &str) {
    configure_node(cfg_path, |cfg| {
        cfg["consensus"]["timeout_commit"] = toml_edit::value(timeout_commit);
    });
}

fn configure_for_statesync(cfg_path: &PathBuf, rpc_servers: &[&str]) {
    log::info!("Getting bootstrap state for Tendermint light client...");

    let rt = tokio::runtime::Runtime::new().unwrap();
    let (height, hash) = rt
        .block_on(get_bootstrap_state(rpc_servers))
        .expect("Failed to bootstrap state");
    log::info!(
        "Configuring light client at height {} with hash {}",
        height,
        hash
    );

    configure_node(cfg_path, |cfg| {
        cfg["statesync"]["enable"] = toml_edit::value(true);
        cfg["statesync"]["rpc_servers"] = toml_edit::value(rpc_servers.join(","));
        cfg["statesync"]["trust_height"] = toml_edit::value(height);
        cfg["statesync"]["trust_hash"] = toml_edit::value(hash.clone());
        cfg["statesync"]["discovery_time"] = toml_edit::value("8s");
        if cfg["statesync"]["trust_period"].to_string() == "0" {
            cfg["statesync"]["trust_period"] = toml_edit::value("216h0m0s");
        }
    });
}

async fn get_bootstrap_state(rpc_servers: &[&str]) -> Result<(i64, String)> {
    let rpc_clients: Vec<_> = rpc_servers
        .iter()
        .map(|addr| {
            tendermint_rpc::HttpClient::new(*addr).expect("Could not create tendermint RPC client")
        })
        .collect();

    // get median latest height
    let mut latest_heights = vec![];
    for client in rpc_clients.iter() {
        let status = match client.status().await {
            Ok(status) => status,
            Err(_) => continue,
        };
        let height = status.sync_info.latest_block_height.value();
        latest_heights.push(height);
    }

    if latest_heights.len() < rpc_servers.len() / 2 {
        return Err(orga::Error::App(
            "Failed to get state sync bootstrap data from nodes".to_string(),
        )
        .into());
    }

    latest_heights.sort_unstable();
    let latest_height = latest_heights[latest_heights.len() / 2] as u32;

    let height = latest_height.checked_sub(1000).unwrap_or(1);

    // get block hash
    let mut hash = None;
    for client in rpc_clients.iter() {
        let res = client
            .blockchain(height, height)
            .await
            .expect("Could not get tendermint block header");
        let block = &res.block_metas[0];
        if hash.is_none() {
            hash = Some(block.header.hash());
        }

        let hash = hash.as_ref().unwrap();
        if block.header.hash() != *hash {
            return Err(orga::Error::App("Block hashes do not match".to_string()).into());
        }
    }

    Ok((height as i64, hash.unwrap().to_string()))
}

#[derive(Parser, Debug)]
pub struct SendCmd {
    to_addr: Address,
    amount: u64,
}

impl SendCmd {
    async fn run(&self) -> Result<()> {
        Ok(app_client()
            .call(
                |app| build_call!(app.accounts.take_as_funding(MIN_FEE.into())),
                |app| build_call!(app.accounts.transfer(self.to_addr, self.amount.into())),
            )
            .await?)
    }
}

#[derive(Parser, Debug)]
pub struct SendNbtcCmd {
    to_addr: Address,
    amount: u64,
}

impl SendNbtcCmd {
    async fn run(&self) -> Result<()> {
        Ok(app_client()
            .call(
                |app| build_call!(app.bitcoin.transfer(self.to_addr, self.amount.into())),
                |app| build_call!(app.app_noop()),
            )
            .await?)
    }
}

#[derive(Parser, Debug)]
pub struct BalanceCmd {
    address: Option<Address>,
}

impl BalanceCmd {
    async fn run(&self) -> Result<()> {
        let address = self.address.unwrap_or_else(my_address);
        println!("address: {}", address);

        let balance = app_client()
            .query(|app| app.accounts.balance(address))
            .await?;
        println!("{} NOM", balance);

        let balance = app_client()
            .query(|app| app.bitcoin.accounts.balance(address))
            .await?;
        println!("{} NBTC", balance);

        #[cfg(feature = "testnet")]
        {
            let balance = app_client().query(|app| app.escrowed_nbtc(address)).await?;
            println!("{} IBC-escrowed NBTC", balance);
        }

        Ok(())
    }
}

#[derive(Parser, Debug)]
pub struct DelegationsCmd;

impl DelegationsCmd {
    async fn run(&self) -> Result<()> {
        let address = my_address();
        let delegations = app_client()
            .query(|app| app.staking.delegations(address))
            .await?;

        println!(
            "delegated to {} validator{}",
            delegations.len(),
            if delegations.len() == 1 { "" } else { "s" }
        );
        for (validator, delegation) in delegations {
            let staked = delegation.staked;
            let liquid: u64 = delegation
                .liquid
                .iter()
                .map(|(_, amount)| -> u64 { (*amount).into() })
                .sum();
            if staked == 0 && liquid == 0 {
                continue;
            }

            use nomic::bitcoin::Nbtc;
            let liquid_nom = delegation
                .liquid
                .iter()
                .find(|(denom, _)| *denom == Nom::INDEX)
                .unwrap()
                .1;
            let liquid_nbtc = delegation
                .liquid
                .iter()
                .find(|(denom, _)| *denom == Nbtc::INDEX)
                .unwrap_or(&(0, 0.into()))
                .1;

            println!(
                "- {validator}: staked={staked} NOM, liquid={liquid_nom} NOM,{liquid_nbtc} NBTC",
            );
        }

        Ok(())
    }
}

#[derive(Parser, Debug)]
pub struct ValidatorsCmd;

impl ValidatorsCmd {
    async fn run(&self) -> Result<()> {
        let mut validators = app_client()
            .query(|app| app.staking.all_validators())
            .await?;

        validators.sort_by(|a, b| b.amount_staked.cmp(&a.amount_staked));

        for validator in validators {
<<<<<<< HEAD
            let info: DeclareInfo =
                serde_json::from_slice(validator.info.bytes.as_slice()).unwrap();
                println!(
                    "- {}\n\tVOTING POWER: {}\n\tMONIKER: {}\n\tCOMMISSION: {}\n\tDETAILS: {}\n\tJAILED: {}\n\tTOMBSTONED: {}\n\tACTIVE: {}\n\tUNBONDING: {}\n\tUNBONDING_START: {}",
                    validator.address, validator.amount_staked, info.moniker, validator.commission.rate, info.details, validator.jailed, validator.tombstoned, validator.in_active_set, validator.unbonding, validator.unbonding_start_seconds
                );
=======
            let bytes: Vec<u8> = validator.info.into();
            let info: DeclareInfo = serde_json::from_slice(bytes.as_slice()).unwrap();
            println!(
                "- {}\n\tVOTING POWER: {}\n\tMONIKER: {}\n\tDETAILS: {}",
                validator.address, validator.amount_staked, info.moniker, info.details
            );
>>>>>>> b706c6a0
        }

        Ok(())
    }
}

#[derive(Parser, Debug)]
pub struct DelegateCmd {
    validator_addr: Address,
    amount: u64,
}

impl DelegateCmd {
    async fn run(&self) -> Result<()> {
        Ok(app_client()
            .call(
                |app| build_call!(app.accounts.take_as_funding((self.amount + MIN_FEE).into())),
                |app| {
                    build_call!(app
                        .staking
                        .delegate_from_self(self.validator_addr, self.amount.into()))
                },
            )
            .await?)
    }
}

#[derive(Parser, Debug)]
pub struct DeclareCmd {
    consensus_key: String,
    amount: u64,
    commission_rate: Decimal,
    commission_max: Decimal,
    commission_max_change: Decimal,
    min_self_delegation: u64,
    moniker: String,
    website: String,
    identity: String,
    details: String,
}

#[derive(Debug, Serialize, Deserialize)]
pub struct DeclareInfo {
    pub moniker: String,
    pub website: String,
    pub identity: String,
    pub details: String,
}

impl DeclareCmd {
    async fn run(&self) -> Result<()> {
        let consensus_key: [u8; 32] = base64::decode(&self.consensus_key)
            .map_err(|_| orga::Error::App("invalid consensus key".to_string()))?
            .try_into()
            .map_err(|_| orga::Error::App("invalid consensus key".to_string()))?;

        let info = DeclareInfo {
            moniker: self.moniker.clone(),
            website: self.website.clone(),
            identity: self.identity.clone(),
            details: self.details.clone(),
        };
        let info_json = serde_json::to_string(&info)
            .map_err(|_| orga::Error::App("invalid json".to_string()))?;
        let info_bytes = info_json.as_bytes().to_vec();

        let declaration = Declaration {
            consensus_key,
            amount: self.amount.into(),
            validator_info: info_bytes.try_into().unwrap(),
            commission: Commission {
                rate: self.commission_rate,
                max: self.commission_max,
                max_change: self.commission_max_change,
            },
            min_self_delegation: self.min_self_delegation.into(),
        };

        Ok(app_client()
            .call(
                |app| build_call!(app.accounts.take_as_funding((self.amount + MIN_FEE).into())),
                |app| build_call!(app.staking.declare_self(declaration.clone())),
            )
            .await?)
    }
}

#[derive(Parser, Debug)]
pub struct EditCmd {
    commission_rate: Decimal,
    min_self_delegation: u64,
    moniker: String,
    website: String,
    identity: String,
    details: String,
}

impl EditCmd {
    async fn run(&self) -> Result<()> {
        let info = DeclareInfo {
            moniker: self.moniker.clone(),
            website: self.website.clone(),
            identity: self.identity.clone(),
            details: self.details.clone(),
        };
        let info_json = serde_json::to_string(&info)
            .map_err(|_| orga::Error::App("invalid json".to_string()))?;
        let info_bytes = info_json.as_bytes().to_vec();

        Ok(app_client()
            .call(
                |app| build_call!(app.accounts.take_as_funding(MIN_FEE.into())),
                |app| {
                    build_call!(app.staking.edit_validator_self(
                        self.commission_rate,
                        self.min_self_delegation.into(),
                        info_bytes.clone().try_into().unwrap()
                    ))
                },
            )
            .await?)
    }
}

#[derive(Parser, Debug)]
pub struct UnbondCmd {
    validator_addr: Address,
    amount: u64,
}

impl UnbondCmd {
    async fn run(&self) -> Result<()> {
        Ok(app_client()
            .call(
                |app| build_call!(app.accounts.take_as_funding(MIN_FEE.into())),
                |app| {
                    build_call!(app
                        .staking
                        .unbond_self(self.validator_addr, self.amount.into()))
                },
            )
            .await?)
    }
}

#[derive(Parser, Debug)]
pub struct RedelegateCmd {
    src_validator_addr: Address,
    dest_validator_addr: Address,
    amount: u64,
}

impl RedelegateCmd {
    async fn run(&self) -> Result<()> {
        Ok(app_client()
            .call(
                |app| build_call!(app.accounts.take_as_funding(MIN_FEE.into())),
                |app| {
                    build_call!(app.staking.redelegate_self(
                        self.src_validator_addr,
                        self.dest_validator_addr,
                        self.amount.into()
                    ))
                },
            )
            .await?)
    }
}

#[derive(Parser, Debug)]
pub struct UnjailCmd {}

impl UnjailCmd {
    async fn run(&self) -> Result<()> {
        Ok(app_client()
            .call(
                |app| build_call!(app.accounts.take_as_funding(MIN_FEE.into())),
                |app| build_call!(app.staking.unjail()),
            )
            .await?)
    }
}

#[derive(Parser, Debug)]
pub struct ClaimCmd;

impl ClaimCmd {
    async fn run(&self) -> Result<()> {
        Ok(app_client()
            .call(
                |app| build_call!(app.staking.claim_all()),
                |app| build_call!(app.deposit_rewards()),
            )
            .await?)
    }
}

#[derive(Parser, Debug)]
pub struct AirdropCmd {
    address: Option<Address>,
}

impl AirdropCmd {
    async fn run(&self) -> Result<()> {
        let client = app_client();

        let addr = self.address.unwrap_or_else(my_address);
        let acct = match client.query(|app| app.airdrop.get(addr)).await? {
            None => {
                println!("Address is not eligible for airdrop");
                return Ok(());
            }
            Some(acct) => acct,
        };

        println!("{:#?}", acct);

        Ok(())
    }
}

#[derive(Parser, Debug)]
pub struct ClaimAirdropCmd {
    address: Option<Address>,
}

impl ClaimAirdropCmd {
    async fn run(&self) -> Result<()> {
        let client = app_client();

        let addr = self.address.unwrap_or_else(my_address);
        let acct = match client.query(|app| app.airdrop.get(addr)).await? {
            None => {
                println!("Address is not eligible for airdrop");
                return Ok(());
            }
            Some(acct) => acct,
        };

        let mut claimed = false;

        if acct.airdrop1.claimable > 0 {
            app_client()
                .call(
                    |app| build_call!(app.airdrop.claim_airdrop1()),
                    |app| build_call!(app.accounts.give_from_funding_all()),
                )
                .await?;
            println!("Claimed airdrop 1 ({} uNOM)", acct.airdrop1.claimable);
            claimed = true;
        }

        if acct.airdrop2.claimable > 0 {
            app_client()
                .call(
                    |app| build_call!(app.airdrop.claim_airdrop2()),
                    |app| build_call!(app.accounts.give_from_funding_all()),
                )
                .await?;
            println!("Claimed airdrop 2 ({} uNOM)", acct.airdrop2.claimable);
            claimed = true;
        }

        if !claimed {
            println!("No claimable airdrops");
        }

        Ok(())
    }
}

#[derive(Parser, Debug)]
pub struct RelayerCmd {
    #[clap(short = 'p', long, default_value_t = 8332)]
    rpc_port: u16,

    #[clap(short = 'u', long)]
    rpc_user: Option<String>,

    #[clap(short = 'P', long)]
    rpc_pass: Option<String>,

    #[clap(flatten)]
    config: nomic::network::Config,
}

impl RelayerCmd {
    async fn btc_client(&self) -> Result<BtcClient> {
        let rpc_url = format!("http://localhost:{}", self.rpc_port);
        let auth = match (self.rpc_user.clone(), self.rpc_pass.clone()) {
            (Some(user), Some(pass)) => Auth::UserPass(user, pass),
            _ => Auth::None,
        };

        let btc_client =
            BtcClient::new(&rpc_url, auth).map_err(|e| orga::Error::App(e.to_string()))?;

        Ok(btc_client)
    }

    async fn run(&self) -> Result<()> {
        let create_relayer = async || {
            let btc_client = self.btc_client().await.unwrap();

            Relayer::new(btc_client)
        };

        let mut relayer = create_relayer().await;
        let headers = relayer.start_header_relay();

        let relayer_dir_path = self.config.home_expect()?.join("relayer");
        if !relayer_dir_path.exists() {
            std::fs::create_dir(&relayer_dir_path)?;
        }

        let relayer = create_relayer().await;
        let deposits = relayer.start_deposit_relay(relayer_dir_path);

        let mut relayer = create_relayer().await;
        let checkpoints = relayer.start_checkpoint_relay();

        let relaunch = relaunch_on_migrate(&self.config);

        futures::try_join!(headers, deposits, checkpoints, relaunch).unwrap();

        Ok(())
    }
}

#[derive(Parser, Debug)]
pub struct SignerCmd {
    #[clap(flatten)]
    config: nomic::network::Config,

    /// Limits the fraction of the total reserve that may be withdrawn within
    /// the trailing 24-hour period
    #[clap(long, default_value_t = 0.04)]
    max_withdrawal_rate: f64,
    /// Limits the maximum allowed signatory set change within 24 hours
    ///
    /// The Total Variation Distance between a day-old signatory set and the
    /// newly-proposed signatory set may not exceed this value
    #[clap(long, default_value_t = 0.04)]
    max_sigset_change_rate: f64,
}

impl SignerCmd {
    async fn run(&self) -> Result<()> {
        let signer_dir_path = self.config.home_expect()?.join("signer");
        if !signer_dir_path.exists() {
            std::fs::create_dir(&signer_dir_path)?;
        }

        let key_path = signer_dir_path.join("xpriv");

        let signer = Signer::load_or_generate(
            my_address(),
            key_path,
            self.max_withdrawal_rate,
            self.max_sigset_change_rate,
            app_client,
        )?
        .start();

        let relaunch = relaunch_on_migrate(&self.config);

        futures::try_join!(signer, relaunch).unwrap();

        Ok(())
    }
}

#[derive(Parser, Debug)]
pub struct SetSignatoryKeyCmd {
    xpub: bitcoin::util::bip32::ExtendedPubKey,
}

impl SetSignatoryKeyCmd {
    async fn run(&self) -> Result<()> {
        app_client()
            .call(
                |app| build_call!(app.accounts.take_as_funding(MIN_FEE.into())),
                |app| build_call!(app.bitcoin.set_signatory_key(self.xpub.into())),
            )
            .await?;

        Ok(())
    }
}

async fn deposit(dest: DepositCommitment) -> Result<()> {
    let sigset = app_client()
        .query(|app| Ok(app.bitcoin.checkpoints.active_sigset()?))
        .await?;
    let script = sigset.output_script(dest.commitment_bytes()?.as_slice())?;
    let btc_addr = bitcoin::Address::from_script(&script, nomic::bitcoin::NETWORK).unwrap();

    let client = reqwest::Client::new();
    let res = client
        .post("https://relayer.nomic.io:8443/address")
        .query(&[
            ("sigset_index", sigset.index().to_string()),
            ("deposit_addr", btc_addr.to_string()),
        ])
        .body(dest.encode()?)
        .send()
        .await
        .map_err(|err| nomic::error::Error::Orga(orga::Error::App(err.to_string())))?;
    if res.status() != 200 {
        return Err(
            orga::Error::App(format!("Relayer responded with code {}", res.status())).into(),
        );
    }

    println!("Deposit address: {}", btc_addr);
    println!("Expiration: 5 days from now");
    // TODO: show real expiration
    Ok(())
}

#[derive(Parser, Debug)]
pub struct DepositCmd {
    address: Option<Address>,
}

impl DepositCmd {
    async fn run(&self) -> Result<()> {
        let dest_addr = self.address.unwrap_or_else(my_address);

        deposit(DepositCommitment::Address(dest_addr)).await
    }
}

#[cfg(feature = "testnet")]
#[derive(Parser, Debug)]
pub struct InterchainDepositCmd {
    #[clap(long, value_name = "ADDRESS")]
    receiver: String,
    #[clap(long, value_name = "CHANNEL_ID")]
    channel: String,
}

// #[cfg(feature = "testnet")]
// const ONE_DAY_NS: u64 = 86400 * 1_000_000_000;
#[cfg(feature = "testnet")]
impl InterchainDepositCmd {
    async fn run(&self) -> Result<()> {
        todo!()
        // use orga::ibc::encoding::Adapter;
        // let now_ns = now_seconds() as u64 * 1_000_000_000;
        // let dest = DepositCommitment::Ibc(nomic::app::IbcDepositCommitment {
        //     receiver: Adapter::new(self.receiver.parse().unwrap()),
        //     sender: Adapter::new(my_address().to_string().parse().unwrap()),
        //     source_channel: Adapter::new(self.channel.parse().unwrap()),
        //     source_port: Adapter::new("transfer".parse().unwrap()),
        //     timeout_timestamp: now_ns + 8 * ONE_DAY_NS - (now_ns % ONE_DAY_NS),
        // });

        // deposit(dest).await
    }
}

#[derive(Parser, Debug)]
pub struct WithdrawCmd {
    dest: bitcoin::Address,
    amount: u64,
}

impl WithdrawCmd {
    async fn run(&self) -> Result<()> {
        use nomic::bitcoin::adapter::Adapter;

        let script = self.dest.script_pubkey();

        app_client()
            .call(
                |app| build_call!(app.withdraw_nbtc(Adapter::new(script), self.amount.into())),
                |app| build_call!(app.app_noop()),
            )
            .await?;

        Ok(())
    }
}

#[cfg(feature = "testnet")]
#[derive(Parser, Debug)]
pub struct IbcDepositNbtcCmd {
    to: Address,
    amount: u64,
}

#[cfg(feature = "testnet")]
impl IbcDepositNbtcCmd {
    async fn run(&self) -> Result<()> {
        Ok(app_client()
            .call(
                |app| build_call!(app.ibc_deposit_nbtc(self.to, self.amount.into())),
                |app| build_call!(app.app_noop()),
            )
            .await?)
    }
}

#[cfg(feature = "testnet")]
#[derive(Parser, Debug)]
pub struct IbcWithdrawNbtcCmd {
    amount: u64,
}

#[cfg(feature = "testnet")]
impl IbcWithdrawNbtcCmd {
    async fn run(&self) -> Result<()> {
        Ok(app_client()
            .call(
                |app| build_call!(app.ibc_withdraw_nbtc(self.amount.into())),
                |app| build_call!(app.app_noop()),
            )
            .await?)
    }
}

#[cfg(feature = "testnet")]
#[derive(Parser, Debug)]
pub struct GrpcCmd {
    #[clap(default_value_t = 9001)]
    port: u16,
}

#[cfg(feature = "testnet")]
impl GrpcCmd {
    async fn run(&self) -> Result<()> {
        use orga::ibc::GrpcOpts;
        orga::ibc::start_grpc(
            || app_client().sub(|app| app.ibc),
            &GrpcOpts {
                host: "127.0.0.1".to_string(),
                port: self.port,
            },
        )
        .await;

        Ok(())
    }
}

#[cfg(feature = "testnet")]
#[derive(Parser, Debug)]
pub struct IbcTransferCmd {
    receiver: String,
    amount: u64,
    channel_id: String,
    port_id: String,
    denom: String,
}

#[cfg(feature = "testnet")]
impl IbcTransferCmd {
    async fn run(&self) -> Result<()> {
        todo!()

        // let fee: u64 = nomic::app::ibc_fee(self.amount.into())?.into();
        // let amount_after_fee = self.amount - fee;
        // let transfer_args = TransferArgs {
        //     amount: amount_after_fee.into(),
        //     channel_id: self.channel_id.clone(),
        //     port_id: self.port_id.clone(),
        //     denom: self.denom.clone(),
        //     receiver: self.receiver.clone(),
        // };

        // Ok(app_client()
        //     .pay_from(async move |client| {
        //         client
        //             .ibc_deposit_nbtc(my_address(), self.amount.into())
        //             .await
        //     })
        //     .ibc
        //     .transfer(transfer_args.try_into()?)
        //     .await?)
    }
}

#[derive(Parser, Debug)]
pub struct ExportCmd {
    #[clap(flatten)]
    config: nomic::network::Config,
}

impl ExportCmd {
    async fn run(&self) -> Result<()> {
        let home = self.config.home_expect()?;

        let store_path = home.join("merk");
        let store = Store::new(orga::store::BackingStore::Merk(orga::store::Shared::new(
            MerkStore::new(store_path),
        )));
        let root_bytes = store.get(&[])?.unwrap();

        let app =
            orga::plugins::ABCIPlugin::<nomic::app::App>::load(store, &mut root_bytes.as_slice())?;

        serde_json::to_writer_pretty(std::io::stdout(), &app).unwrap();

        Ok(())
    }
}

pub fn main() {
    if std::env::var("NOMIC_LOG_SIMPLE").is_ok() {
        pretty_env_logger::formatted_builder()
    } else {
        pretty_env_logger::formatted_timed_builder()
    }
    .filter_level(log::LevelFilter::Info)
    .parse_env("NOMIC_LOG")
    .init();

    log::debug!("nomic v{}", env!("CARGO_PKG_VERSION"));

    let backtrace_enabled = std::env::var("RUST_BACKTRACE").is_ok();

    let panic_handler = if backtrace_enabled {
        Some(std::panic::take_hook())
    } else {
        None
    };
    std::panic::set_hook(Box::new(move |info| {
        log::error!("{}", info);
        if let Some(f) = panic_handler.as_ref() {
            f(info)
        }
        std::process::exit(1);
    }));

    let opts = Opts::parse();
    if let Err(err) = opts.cmd.run(&opts.config) {
        log::error!("{}", err);
        std::process::exit(1);
    };
}<|MERGE_RESOLUTION|>--- conflicted
+++ resolved
@@ -756,21 +756,12 @@
         validators.sort_by(|a, b| b.amount_staked.cmp(&a.amount_staked));
 
         for validator in validators {
-<<<<<<< HEAD
-            let info: DeclareInfo =
-                serde_json::from_slice(validator.info.bytes.as_slice()).unwrap();
-                println!(
-                    "- {}\n\tVOTING POWER: {}\n\tMONIKER: {}\n\tCOMMISSION: {}\n\tDETAILS: {}\n\tJAILED: {}\n\tTOMBSTONED: {}\n\tACTIVE: {}\n\tUNBONDING: {}\n\tUNBONDING_START: {}",
-                    validator.address, validator.amount_staked, info.moniker, validator.commission.rate, info.details, validator.jailed, validator.tombstoned, validator.in_active_set, validator.unbonding, validator.unbonding_start_seconds
-                );
-=======
             let bytes: Vec<u8> = validator.info.into();
             let info: DeclareInfo = serde_json::from_slice(bytes.as_slice()).unwrap();
             println!(
                 "- {}\n\tVOTING POWER: {}\n\tMONIKER: {}\n\tDETAILS: {}",
                 validator.address, validator.amount_staked, info.moniker, info.details
             );
->>>>>>> b706c6a0
         }
 
         Ok(())
