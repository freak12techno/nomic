#![feature(trivial_bounds)]
#![allow(incomplete_features)]
#![feature(specialization)]
#![feature(async_closure)]
#![feature(never_type)]

use bitcoincore_rpc::{Auth, Client as BtcClient};
use clap::Parser;
use futures::FutureExt;
use nomic::app::*;
use nomic::bitcoin::relayer::Relayer;
use orga::prelude::*;
use serde::{Deserialize, Serialize};

pub fn app_client() -> TendermintClient<nomic::app::App> {
    TendermintClient::new("http://localhost:26657").unwrap()
}

fn my_address() -> Address {
    let privkey = load_privkey().unwrap();
    let pubkey = secp256k1::PublicKey::from_secret_key(&secp256k1::Secp256k1::new(), &privkey);
    Address::from_pubkey(pubkey.serialize())
}

#[derive(Parser, Debug)]
#[clap(
    version = env!("CARGO_PKG_VERSION"),
    author = "The Nomic Developers <hello@nomic.io>"
)]
pub struct Opts {
    #[clap(subcommand)]
    cmd: Command,
}

#[derive(Parser, Debug)]
pub enum Command {
    Init(InitCmd),
    Start(StartCmd),
    #[cfg(debug)]
    StartDev(StartDevCmd),
    Send(SendCmd),
    Balance(BalanceCmd),
    Delegations(DelegationsCmd),
    Validators(ValidatorsCmd),
    Delegate(DelegateCmd),
    Declare(DeclareCmd),
    Unbond(UnbondCmd),
    Claim(ClaimCmd),
    ClaimAirdrop(ClaimAirdropCmd),
    Relayer(RelayerCmd),
}

impl Command {
    async fn run(&self) -> Result<()> {
        use Command::*;
        match self {
            Init(cmd) => cmd.run().await,
            Start(cmd) => cmd.run().await,
            #[cfg(debug)]
            StartDev(cmd) => cmd.run().await,
            Send(cmd) => cmd.run().await,
            Balance(cmd) => cmd.run().await,
            Delegate(cmd) => cmd.run().await,
            Declare(cmd) => cmd.run().await,
            Delegations(cmd) => cmd.run().await,
            Validators(cmd) => cmd.run().await,
            Unbond(cmd) => cmd.run().await,
            Claim(cmd) => cmd.run().await,
            ClaimAirdrop(cmd) => cmd.run().await,
            Relayer(cmd) => cmd.run().await,
        }
    }
}

#[derive(Parser, Debug)]
pub struct InitCmd {}

impl InitCmd {
    async fn run(&self) -> Result<()> {
        tokio::task::spawn_blocking(|| {
            // TODO: add cfg defaults
            Node::<nomic::app::App>::new(CHAIN_ID, Default::default());
        })
        .await
        .map_err(|err| orga::Error::App(err.to_string()))?;
        Ok(())
    }
}

#[derive(Parser, Debug)]
pub struct StartCmd {}

impl StartCmd {
    async fn run(&self) -> Result<()> {
        tokio::task::spawn_blocking(|| {
            let old_name = nomicv1::app::CHAIN_ID;
            let new_name = nomic::app::CHAIN_ID;

            let has_old_node = Node::home(old_name).exists();
            let has_new_node = Node::home(new_name).exists();
            let started_new_node = Node::height(new_name).unwrap() > 0;

            if !has_new_node {
                let new_home = Node::home(new_name);
                println!("Initializing node at {}...", new_home.display());
                // TODO: configure default seeds and timeout_commit
                Node::<nomic::app::App>::new(new_name, Default::default());

                if has_old_node {
                    let old_home = Node::home(old_name);
                    println!(
                        "Legacy network data detected, copying keys and config from {}...",
                        old_home.display()
                    );

                    std::fs::copy(
                        old_home.join("tendermint/config/priv_validator_key.json"),
                        new_home.join("tendermint/config/priv_validator_key.json"),
                    )
                    .unwrap();
                    std::fs::copy(
                        old_home.join("tendermint/config/node_key.json"),
                        new_home.join("tendermint/config/node_key.json"),
                    )
                    .unwrap();
                    // TODO: remove copying config for v1 -> v2
                    std::fs::copy(
                        old_home.join("tendermint/config/config.toml"),
                        new_home.join("tendermint/config/config.toml"),
                    )
                    .unwrap();
                }
            }

            if has_old_node && !started_new_node {
                println!("Starting legacy node for migration...");

                let res = nomicv1::orga::abci::Node::<nomicv1::app::App>::new(old_name)
                    .stdout(std::process::Stdio::inherit())
                    .stderr(std::process::Stdio::inherit())
                    .stop_height(500)
                    .run();

                if let Err(nomicv1::orga::Error::ABCI(msg)) = res {
                    if &msg != "Reached stop height" {
                        panic!("{}", msg);
                    }
                } else {
                    res.unwrap();
                }
            }

            println!("Starting node...");
<<<<<<< HEAD
            Node::<nomic::app::App>::new(new_name)
                .with_genesis(include_bytes!("../../genesis/practicenet-2.json"))
=======
            // TODO: add cfg defaults
            Node::<nomic::app::App>::new(new_name, Default::default())
                // TODO: add genesis
                // .with_genesis(include_bytes!("../../genesis/stakenet-2.json"))
>>>>>>> 6ea447c2
                .stdout(std::process::Stdio::inherit())
                .stderr(std::process::Stdio::inherit())
                .run()
                .unwrap();
        })
        .await
        .map_err(|err| orga::Error::App(err.to_string()))?;
        Ok(())
    }
}

#[cfg(debug)]
#[derive(Parser, Debug)]
pub struct StartDevCmd {}

#[cfg(debug)]
impl StartDevCmd {
    async fn run(&self) -> Result<()> {
        tokio::task::spawn_blocking(|| unimplemented!())
    }
}

#[derive(Parser, Debug)]
pub struct SendCmd {
    to_addr: Address,
    amount: u64,
}

impl SendCmd {
    async fn run(&self) -> Result<()> {
        app_client()
            .pay_from(async move |mut client| client.accounts.take_as_funding(MIN_FEE.into()).await)
            .accounts
            .transfer(self.to_addr, self.amount.into())
            .await
    }
}

#[derive(Parser, Debug)]
pub struct BalanceCmd;

impl BalanceCmd {
    async fn run(&self) -> Result<()> {
        let address = my_address();
        println!("address: {}", address);

        let balance = app_client().accounts.balance(address).await??;
        println!("balance: {} NOM", balance);

        Ok(())
    }
}

#[derive(Parser, Debug)]
pub struct DelegationsCmd;

impl DelegationsCmd {
    async fn run(&self) -> Result<()> {
        let address = my_address();
        let delegations = app_client().staking.delegations(address).await??;

        println!(
            "delegated to {} validator{}",
            delegations.len(),
            if delegations.len() == 1 { "" } else { "s" }
        );
        for (validator, delegation) in delegations {
            let staked: u64 = delegation.staked.into();
            let liquid: u64 = delegation.liquid.into();
            if staked + liquid == 0 {
                continue;
            }
            println!(
                "- {}: staked={} NOM, liquid={} NOM",
                validator, staked, liquid
            );
        }

        Ok(())
    }
}

#[derive(Parser, Debug)]
pub struct ValidatorsCmd;

impl ValidatorsCmd {
    async fn run(&self) -> Result<()> {
        let validators = app_client().staking.all_validators().await??;

        for validator in validators {
            let info: DeclareInfo =
                serde_json::from_slice(validator.info.bytes.as_slice()).unwrap();
            println!(
                "- {}\n\tVOTING POWER: {}\n\tMONIKER: {}\n\tDETAILS: {}",
                validator.address, validator.amount_staked, info.moniker, info.details
            );
        }

        Ok(())
    }
}

#[derive(Parser, Debug)]
pub struct DelegateCmd {
    validator_addr: Address,
    amount: u64,
}

impl DelegateCmd {
    async fn run(&self) -> Result<()> {
        app_client()
            .pay_from(async move |mut client| {
                client
                    .accounts
                    .take_as_funding((self.amount + MIN_FEE).into())
                    .await
            })
            .staking
            .delegate_from_self(self.validator_addr, self.amount.into())
            .await
    }
}

#[derive(Parser, Debug)]
pub struct DeclareCmd {
    consensus_key: String,
    amount: u64,
    commission_rate: Decimal,
    commission_max: Decimal,
    commission_max_change: Decimal,
    min_self_delegation: u64,
    moniker: String,
    website: String,
    identity: String,
    details: String,
}

#[derive(Debug, Serialize, Deserialize)]
struct DeclareInfo {
    moniker: String,
    website: String,
    identity: String,
    details: String,
}

impl DeclareCmd {
    async fn run(&self) -> Result<()> {
        use std::convert::TryInto;
        let consensus_key: [u8; 32] = base64::decode(&self.consensus_key)
            .map_err(|_| orga::Error::App("invalid consensus key".to_string()))?
            .try_into()
            .map_err(|_| orga::Error::App("invalid consensus key".to_string()))?;

        let info = DeclareInfo {
            moniker: self.moniker.clone(),
            website: self.website.clone(),
            identity: self.identity.clone(),
            details: self.details.clone(),
        };
        let info_json = serde_json::to_string(&info)
            .map_err(|_| orga::Error::App("invalid json".to_string()))?;
        let info_bytes = info_json.as_bytes().to_vec();

        let declaration = Declaration {
            consensus_key,
            amount: self.amount.into(),
            validator_info: info_bytes.into(),
            commission: Commission {
                rate: self.commission_rate,
                max: self.commission_max,
                max_change: self.commission_max_change,
            },
            min_self_delegation: self.min_self_delegation.into(),
        };

        app_client()
            .pay_from(async move |mut client| {
                client
                    .accounts
                    .take_as_funding((self.amount + MIN_FEE).into())
                    .await
            })
            .staking
            .declare_self(declaration)
            .await
    }
}

#[derive(Parser, Debug)]
pub struct UnbondCmd {
    validator_addr: Address,
    amount: u64,
}

impl UnbondCmd {
    async fn run(&self) -> Result<()> {
        app_client()
            .pay_from(async move |mut client| client.accounts.take_as_funding(MIN_FEE.into()).await)
            .staking
            .unbond_self(self.validator_addr, self.amount.into())
            .await
    }
}

#[derive(Parser, Debug)]
pub struct ClaimCmd;

impl ClaimCmd {
    async fn run(&self) -> Result<()> {
        app_client()
            .pay_from(async move |mut client| client.staking.claim_all().await)
            .accounts
            .give_from_funding_all()
            .await
    }
}

#[derive(Parser, Debug)]
pub struct ClaimAirdropCmd;

impl ClaimAirdropCmd {
    async fn run(&self) -> Result<()> {
        app_client()
            .pay_from(async move |mut client| client.atom_airdrop.claim().await)
            .accounts
            .give_from_funding_all()
            .await
    }
}

#[derive(Parser, Debug)]
pub struct RelayerCmd {
    #[clap(short = 'p', long, default_value_t = 8332)]
    rpc_port: u16,

    #[clap(short = 'u', long)]
    rpc_user: Option<String>,

    #[clap(short = 'P', long)]
    rpc_pass: Option<String>,
}

impl RelayerCmd {
    fn btc_client(&self) -> Result<BtcClient> {
        let rpc_url = format!("http://localhost:{}", self.rpc_port);
        let auth = match (self.rpc_user.clone(), self.rpc_pass.clone()) {
            (Some(user), Some(pass)) => Auth::UserPass(user, pass),
            _ => Auth::None,
        };

        let btc_client =
            BtcClient::new(&rpc_url, auth).map_err(|e| orga::Error::App(e.to_string()))?;

        Ok(btc_client)
    }

    async fn run(&self) -> Result<()> {
        let create_relayer = || {
            let btc_client = self.btc_client().unwrap();
            let app_bitcoin_client = app_client().bitcoin.clone();
            Relayer::new(btc_client, app_bitcoin_client)
        };

        let mut relayer = create_relayer();
        tokio::spawn((async move || relayer.relay_headers().await)());

        let mut relayer = create_relayer();
        let deposits = relayer.relay_deposits().await.unwrap();
    }
}

#[tokio::main]
async fn main() {
    let opts = Opts::parse();
    if let Err(err) = opts.cmd.run().await {
        eprintln!("{}", err);
        std::process::exit(1);
    };
}<|MERGE_RESOLUTION|>--- conflicted
+++ resolved
@@ -151,15 +151,9 @@
             }
 
             println!("Starting node...");
-<<<<<<< HEAD
-            Node::<nomic::app::App>::new(new_name)
-                .with_genesis(include_bytes!("../../genesis/practicenet-2.json"))
-=======
             // TODO: add cfg defaults
             Node::<nomic::app::App>::new(new_name, Default::default())
-                // TODO: add genesis
-                // .with_genesis(include_bytes!("../../genesis/stakenet-2.json"))
->>>>>>> 6ea447c2
+                .with_genesis(include_bytes!("../../genesis/practicenet-2.json"))
                 .stdout(std::process::Stdio::inherit())
                 .stderr(std::process::Stdio::inherit())
                 .run()
