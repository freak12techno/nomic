#![feature(trivial_bounds)]
#![allow(incomplete_features)]
#![feature(specialization)]
#![feature(async_closure)]
#![feature(never_type)]

use bitcoincore_rpc_async::{Auth, Client as BtcClient};
use clap::Parser;
use nomic::app::Dest;
use nomic::app::IbcDest;
use nomic::app::InnerApp;
use nomic::app::Nom;
use nomic::bitcoin::Nbtc;
use nomic::bitcoin::{relayer::Relayer, signer::Signer};
use nomic::error::Result;
use orga::abci::Node;
use orga::client::wallet::{SimpleWallet, Wallet};
use orga::coins::{Address, Commission, Decimal, Declaration, Symbol};
use orga::ibc::ibc_rs::core::{
    ics24_host::identifier::{ChannelId, PortId},
    timestamp::Timestamp,
};
use orga::macros::build_call;
use orga::merk::MerkStore;
use orga::plugins::MIN_FEE;
use orga::prelude::*;
use orga::{client::AppClient, tendermint::client::HttpClient};
use serde::{Deserialize, Serialize};
use std::convert::TryInto;
use std::fs::Permissions;
use std::os::unix::fs::PermissionsExt;
use std::path::PathBuf;
use std::str::FromStr;
use tendermint_rpc::Client as _;

const BANNER: &str = r#"
███╗   ██╗  ██████╗  ███╗   ███╗ ██╗  ██████╗
████╗  ██║ ██╔═══██╗ ████╗ ████║ ██║ ██╔════╝
██╔██╗ ██║ ██║   ██║ ██╔████╔██║ ██║ ██║
██║╚██╗██║ ██║   ██║ ██║╚██╔╝██║ ██║ ██║
██║ ╚████║ ╚██████╔╝ ██║ ╚═╝ ██║ ██║ ╚██████╗
╚═╝  ╚═══╝  ╚═════╝  ╚═╝     ╚═╝ ╚═╝  ╚═════╝
"#;

fn wallet() -> SimpleWallet {
    let path = home::home_dir().unwrap().join(".orga-wallet");
    SimpleWallet::open(path).unwrap()
}

fn my_address() -> Address {
    wallet().address().unwrap().unwrap()
}

#[derive(Parser, Debug)]
#[clap(
    version = env!("CARGO_PKG_VERSION"),
    author = "The Nomic Developers <hello@nomic.io>"
)]
pub struct Opts {
    #[clap(subcommand)]
    cmd: Command,

    #[clap(flatten)]
    config: nomic::network::Config,
}

#[derive(Parser, Debug)]
pub enum Command {
    Start(StartCmd),
    Send(SendCmd),
    SendNbtc(SendNbtcCmd),
    Balance(BalanceCmd),
    Delegations(DelegationsCmd),
    Validators(ValidatorsCmd),
    Delegate(DelegateCmd),
    Declare(DeclareCmd),
    Unbond(UnbondCmd),
    Redelegate(RedelegateCmd),
    Unjail(UnjailCmd),
    Edit(EditCmd),
    Claim(ClaimCmd),
    Airdrop(AirdropCmd),
    ClaimAirdrop(ClaimAirdropCmd),
    Relayer(RelayerCmd),
    Signer(SignerCmd),
    SetSignatoryKey(SetSignatoryKeyCmd),
    Deposit(DepositCmd),
    InterchainDeposit(InterchainDepositCmd),
    Withdraw(WithdrawCmd),
    // IbcDepositNbtc(IbcDepositNbtcCmd),
    IbcWithdrawNbtc(IbcWithdrawNbtcCmd),
    Grpc(GrpcCmd),
    IbcTransfer(IbcTransferCmd),
    Export(ExportCmd),
    UpgradeStatus(UpgradeStatusCmd),
    RelayOpKeys(RelayOpKeysCmd),
    SetRecoveryAddress(SetRecoveryAddressCmd),
    SigningStatus(SigningStatusCmd),
}

impl Command {
    fn run(&self, config: &nomic::network::Config) -> Result<()> {
        use Command::*;
        let rt = tokio::runtime::Runtime::new().unwrap();

        if let Start(_cmd) = self {
            // return Ok(cmd.run()?);
        } else if let Some(legacy_bin) = legacy_bin(config)? {
            let mut legacy_cmd = std::process::Command::new(legacy_bin);
            legacy_cmd.args(std::env::args().skip(1));
            log::debug!("Running legacy binary... ({:#?})", legacy_cmd);
            legacy_cmd.spawn()?.wait()?;
            return Ok(());
        }

        rt.block_on(async move {
            match self {
                Start(cmd) => Ok(cmd.run().await?),
                Send(cmd) => cmd.run().await,
                SendNbtc(cmd) => cmd.run().await,
                Balance(cmd) => cmd.run().await,
                Delegate(cmd) => cmd.run().await,
                Declare(cmd) => cmd.run().await,
                Delegations(cmd) => cmd.run().await,
                Validators(cmd) => cmd.run().await,
                Unbond(cmd) => cmd.run().await,
                Redelegate(cmd) => cmd.run().await,
                Unjail(cmd) => cmd.run().await,
                Edit(cmd) => cmd.run().await,
                Claim(cmd) => cmd.run().await,
                ClaimAirdrop(cmd) => cmd.run().await,
                Airdrop(cmd) => cmd.run().await,
                Relayer(cmd) => cmd.run().await,
                Signer(cmd) => cmd.run().await,
                SetSignatoryKey(cmd) => cmd.run().await,
                Deposit(cmd) => cmd.run().await,
                InterchainDeposit(cmd) => cmd.run().await,
                Withdraw(cmd) => cmd.run().await,
                // IbcDepositNbtc(cmd) => cmd.run().await,
                IbcWithdrawNbtc(cmd) => cmd.run().await,
                Grpc(cmd) => cmd.run().await,
                IbcTransfer(cmd) => cmd.run().await,
                Export(cmd) => cmd.run().await,
                UpgradeStatus(cmd) => cmd.run().await,
                RelayOpKeys(cmd) => cmd.run().await,
                SetRecoveryAddress(cmd) => cmd.run().await,
                SigningStatus(cmd) => cmd.run().await,
            }
        })
    }
}

#[derive(Parser, Clone, Debug, Serialize, Deserialize)]
pub struct StartCmd {
    #[clap(flatten)]
    config: nomic::network::Config,

    #[clap(long)]
    pub tendermint_logs: bool,
    #[clap(long)]
    pub clone_store: Option<String>,
    #[clap(long)]
    pub reset_store_height: bool,
    #[clap(long)]
    pub unsafe_reset: bool,
    #[clap(long)]
    pub skip_init_chain: bool,
    #[clap(long)]
    pub migrate: bool,
    #[clap(long)]
    pub legacy_home: Option<String>,
    #[clap(long)]
    pub freeze_valset: bool,
    #[clap(long)]
    pub signal_version: Option<String>,
    #[clap(long)]
    pub validator_key: Option<String>,
    #[clap(long)]
    pub node_key: Option<String>,
}

impl StartCmd {
    async fn run(&self) -> orga::Result<()> {
        let cmd = self.clone();
        let home = cmd.config.home_expect()?;

        if cmd.freeze_valset {
            std::env::set_var("ORGA_STATIC_VALSET", "true");
        }

        let mut should_migrate = false;
        let legacy_bin = legacy_bin(&cmd.config)?;
        if let Some(legacy_bin) = legacy_bin {
            let mut legacy_cmd = std::process::Command::new(legacy_bin);
            if let Some(upgrade_height) = cmd.config.upgrade_height {
                legacy_cmd.env("ORGA_STOP_HEIGHT", upgrade_height.to_string());
            }

            let version_hex = hex::encode([InnerApp::CONSENSUS_VERSION]);
            legacy_cmd.args(["start", "--signal-version", &version_hex]);
            legacy_cmd.args(std::env::args().skip(2).collect::<Vec<_>>());

            log::info!("Starting legacy node... ({:#?})", legacy_cmd);
            let res = legacy_cmd.spawn()?.wait()?;
            match res.code() {
                Some(138) => {
                    log::info!("Legacy node exited for upgrade");
                    should_migrate = true;
                }
                Some(code) => {
                    log::error!("Legacy node exited unexpectedly");
                    std::process::exit(code);
                }
                None => panic!("Legacy node exited unexpectedly"),
            }
        }

        println!("{}\nVersion {}\n\n", BANNER, env!("CARGO_PKG_VERSION"));

        let has_node = if !home.join("merk/db/CURRENT").exists() {
            false
        } else {
            let store = MerkStore::open_readonly(home.join("merk"));
            store.merk().get_aux(b"height").unwrap().is_some()
        };
        let config_path = home.join("tendermint/config/config.toml");
        let chain_id = cmd.config.chain_id.as_deref();
        if !has_node {
            log::info!("Initializing node at {}...", home.display());

            let node = Node::<nomic::app::App>::new(&home, chain_id, Default::default()).await;

            if let Some(source) = cmd.clone_store {
                let mut source = PathBuf::from_str(&source).unwrap();
                if std::fs::read_dir(&source)?.any(|c| c.as_ref().unwrap().file_name() == "merk") {
                    source = source.join("merk");
                }
                log::info!("Cloning store from {}...", source.display());
                node.init_from_store(
                    source,
                    if cmd.reset_store_height {
                        Some(0)
                    } else {
                        None
                    },
                );
            }
            if let Some(val_key) = cmd.validator_key {
                let val_key = PathBuf::from_str(&val_key).unwrap();
                log::info!("Copying validator key from {}", val_key.display());
                std::fs::copy(
                    val_key,
                    home.join("tendermint/config/priv_validator_key.json"),
                )
                .unwrap();
            }
            if let Some(node_key) = cmd.node_key {
                let node_key = PathBuf::from_str(&node_key).unwrap();
                log::info!("Copying node key from {}", node_key.display());
                std::fs::copy(node_key, home.join("tendermint/config/node_key.json")).unwrap();
            }

            edit_block_time(&config_path, "3s");

            configure_node(&config_path, |cfg| {
                cfg["rpc"]["laddr"] = toml_edit::value("tcp://0.0.0.0:26657");
            });

            if !cmd.config.state_sync_rpc.is_empty() {
                let servers: Vec<_> = cmd
                    .config
                    .state_sync_rpc
                    .iter()
                    .map(|s| s.as_str())
                    .collect();
                configure_for_statesync(&home.join("tendermint/config/config.toml"), &servers)
                    .await;
            }
        } else if cmd.clone_store.is_some() {
            log::warn!(
                "--clone-store only applies used when initializing a network home, ignoring"
            );
        }

        let bin_path = home.join(format!("bin/nomic-{}", env!("CARGO_PKG_VERSION")));
        if !bin_path.exists() {
            log::debug!("Writing binary to {}", bin_path.display());
            let current_exe_bytes = std::fs::read(std::env::current_exe().unwrap()).unwrap();
            std::fs::create_dir_all(home.join("bin")).unwrap();
            std::fs::write(&bin_path, current_exe_bytes).unwrap();
            std::fs::set_permissions(bin_path, Permissions::from_mode(0o777)).unwrap();
        }

        log::info!("Starting node at {}...", home.display());
        let mut node = Node::<nomic::app::App>::new(&home, chain_id, Default::default()).await;

        if cmd.unsafe_reset {
            node = node.reset().await;
        }
        if let Some(genesis) = &cmd.config.genesis {
            let genesis_bytes = if genesis.contains('\n') {
                genesis.as_bytes().to_vec()
            } else {
                std::fs::read(genesis)?
            };
            std::fs::write(home.join("tendermint/config/genesis.json"), genesis_bytes)?;
        }
        if cmd.migrate || should_migrate {
<<<<<<< HEAD
            node = node.migrate(vec![InnerApp::CONSENSUS_VERSION], false);
=======
            node = node.migrate(
                vec![InnerApp::CONSENSUS_VERSION],
                #[cfg(feature = "testnet")]
                false,
                #[cfg(not(feature = "testnet"))]
                true,
                true,
            );
>>>>>>> 4792ee23
        }
        if cmd.skip_init_chain {
            node = node.skip_init_chain();
        }
        if let Some(signal_version) = cmd.signal_version {
            let signal_version = hex::decode(signal_version).unwrap();
            let rt = tokio::runtime::Runtime::new().unwrap();
            let client = self.config.client().with_wallet(wallet());
            std::thread::spawn(move || {
                rt.block_on(async move {
                    let signal_version = signal_version.clone();
                    let signal_version2 = signal_version.clone();
                    let signal_version3 = signal_version.clone();
                    let done = move || {
                        log::info!("Node has signaled {:?}", signal_version2);
                    };

                    loop {
                        let signal_version = signal_version.clone().try_into().unwrap();
                        tokio::time::sleep(std::time::Duration::from_secs(5)).await;
                        if let Err(err) = client
                            .call(
                                |app| build_call!(app.signal(signal_version)),
                                |app| build_call!(app.app_noop()),
                            )
                            .await
                        {
                            let msg = err.to_string();
                            if msg.ends_with("has already been signaled") {
                                return done();
                            } else {
                                log::debug!("Error when signaling: {}", msg);
                                continue;
                            }
                        } else {
                            log::info!("Signaled version {:?}", signal_version3);
                            return done();
                        }
                    }
                });
            });
        }

        if std::env::var("NOMIC_EXIT_ON_START").is_ok() {
            std::process::exit(139);
        }
        node.stdout(std::process::Stdio::inherit())
            .stderr(std::process::Stdio::inherit())
            .print_tendermint_logs(cmd.tendermint_logs)
            .tendermint_flags(cmd.config.tendermint_flags.clone())
            .run()
            .await?
            .wait()
    }
}

// TODO: move to config/nodehome?
fn legacy_bin(config: &nomic::network::Config) -> Result<Option<PathBuf>> {
    let home = match config.home() {
        Some(home) => home,
        None => {
            log::warn!("Unknown home directory, cannot automatically run legacy binary.");
            log::warn!("If the command fails, try running with --network, --home, or --chain-id.");
            return Ok(None);
        }
    };

    // TODO: skip if specifying node in config

    let legacy_version = std::env::var("NOMIC_LEGACY_VERSION")
        .ok()
        .or(config.legacy_version.clone());

    if let Some(legacy_version) = legacy_version {
        let (up_to_date, initialized) = {
            if !home.join("merk/db/CURRENT").exists() {
                (false, false)
            } else {
                let store = MerkStore::open_readonly(home.join("merk"));
                let store_ver = store.merk().get_aux(b"consensus_version").unwrap();
                let utd = if let Some(store_ver) = store_ver {
                    store_ver == vec![InnerApp::CONSENSUS_VERSION]
                } else {
                    let store_ver = store.merk().get(b"/version").unwrap();
                    if let Some(store_ver) = store_ver {
                        store_ver == vec![1, InnerApp::CONSENSUS_VERSION]
                    } else {
                        false
                    }
                };
                let initialized = store.merk().get_aux(b"height").unwrap().is_some();
                (utd, initialized)
            }
        };

        // TODO: handle case where node is not initialized, but network is upgraded (can skip legacy binary)

        if up_to_date {
            log::debug!("Node version matches network version, no need to run legacy binary");
        } else {
            if legacy_version.is_empty() {
                log::warn!("Legacy version is empty, skipping run of legacy binary.");
                return Ok(None);
            }

            let bin_dir = home.join("bin");

            #[cfg(feature = "legacy-bin")]
            {
                if !bin_dir.exists() {
                    std::fs::create_dir_all(&bin_dir)?;
                }

                let bin_name = env!("NOMIC_LEGACY_BUILD_VERSION").trim().replace(' ', "-");
                let bin_path = bin_dir.join(bin_name);
                let bin_bytes = include_bytes!(env!("NOMIC_LEGACY_BUILD_PATH"));
                if !bin_path.exists() {
                    log::debug!("Writing legacy binary to {}...", bin_path.display());
                    std::fs::write(&bin_path, bin_bytes).unwrap();
                    std::fs::set_permissions(bin_path, Permissions::from_mode(0o777)).unwrap();
                }
            }

            if !bin_dir.exists() {
                log::warn!("Legacy binary does not exist, attempting to skip ahead");
            } else {
                let req = semver::VersionReq::parse(&legacy_version).unwrap();
                let mut legacy_bin = None;
                let mut legacy_ver = None;
                for bin in bin_dir.read_dir().unwrap() {
                    let bin = bin?;
                    let bin_name = bin.file_name();
                    if !bin_name
                        .clone()
                        .into_string()
                        .unwrap()
                        .starts_with("nomic-")
                    {
                        continue;
                    }
                    let bin_ver = bin_name.to_str().unwrap().trim_start_matches("nomic-");
                    let bin_ver = semver::Version::parse(bin_ver).unwrap();
                    if req.matches(&bin_ver) {
                        if let Some(lv) = &legacy_ver {
                            if &bin_ver > lv {
                                legacy_bin = Some(bin.path());
                                legacy_ver = Some(bin_ver);
                            }
                        } else {
                            legacy_bin = Some(bin.path());
                            legacy_ver = Some(bin_ver);
                        }
                    }
                }

                return if legacy_bin.is_none() {
                    if initialized {
                        return Err(orga::Error::App(format!("Could not find a legacy binary matching version {}, please build and run a compatible version first.", legacy_version)).into());
                    } else {
                        log::warn!("Could not find a legacy binary match, but node is uninitialized, continuing...");
                        Ok(None)
                    }
                } else {
                    let current_ver = semver::Version::parse(env!("CARGO_PKG_VERSION")).unwrap();
                    if &current_ver == legacy_ver.as_ref().unwrap() {
                        log::debug!(
                            "Legacy binary matches current binary, no need to run legacy binary"
                        );
                        Ok(None)
                    } else {
                        log::debug!(
                            "Found legacy binary {:?} matching version {}",
                            legacy_bin,
                            legacy_version
                        );
                        Ok(legacy_bin)
                    }
                };
            }
        }
    }

    Ok(None)
}

async fn relaunch_on_migrate(config: &nomic::network::Config) -> Result<()> {
    let mut initial_ver = None;
    loop {
        let version: Vec<_> = config
            .client()
            .query(|app| Ok(app.upgrade.current_version.get(())?.unwrap().clone()))
            .await?
            .into();

        if let Some(initial_ver) = initial_ver {
            if version != initial_ver {
                log::warn!(
                    "Version changed from {:?} to {:?}, exiting",
                    initial_ver,
                    version
                );
                std::process::exit(138);
            }
        }

        initial_ver = Some(version);

        tokio::time::sleep(std::time::Duration::from_secs(5)).await;
    }
}

fn configure_node<P, F>(cfg_path: &P, configure: F)
where
    P: AsRef<std::path::Path>,
    F: Fn(&mut toml_edit::Document),
{
    let data = std::fs::read_to_string(cfg_path).expect("Failed to read config.toml");

    let mut toml = data
        .parse::<toml_edit::Document>()
        .expect("Failed to parse config.toml");

    configure(&mut toml);

    std::fs::write(cfg_path, toml.to_string()).expect("Failed to write config.toml");
}

fn edit_block_time(cfg_path: &PathBuf, timeout_commit: &str) {
    configure_node(cfg_path, |cfg| {
        cfg["consensus"]["timeout_commit"] = toml_edit::value(timeout_commit);
    });
}

async fn configure_for_statesync(cfg_path: &PathBuf, rpc_servers: &[&str]) {
    log::info!("Getting bootstrap state for Tendermint light client...");

    let (height, hash) = get_bootstrap_state(rpc_servers)
        .await
        .expect("Failed to bootstrap state");
    log::info!(
        "Configuring light client at height {} with hash {}",
        height,
        hash
    );

    configure_node(cfg_path, |cfg| {
        cfg["statesync"]["enable"] = toml_edit::value(true);
        cfg["statesync"]["rpc_servers"] = toml_edit::value(rpc_servers.join(","));
        cfg["statesync"]["trust_height"] = toml_edit::value(height);
        cfg["statesync"]["trust_hash"] = toml_edit::value(hash.clone());
        cfg["statesync"]["discovery_time"] = toml_edit::value("8s");
        if cfg["statesync"]["trust_period"].to_string() == "0" {
            cfg["statesync"]["trust_period"] = toml_edit::value("216h0m0s");
        }
    });
}

async fn get_bootstrap_state(rpc_servers: &[&str]) -> Result<(i64, String)> {
    let rpc_clients: Vec<_> = rpc_servers
        .iter()
        .map(|addr| {
            tendermint_rpc::HttpClient::new(*addr).expect("Could not create tendermint RPC client")
        })
        .collect();

    // get median latest height
    let mut latest_heights = vec![];
    for client in rpc_clients.iter() {
        let status = match client.status().await {
            Ok(status) => status,
            Err(_) => continue,
        };
        let height = status.sync_info.latest_block_height.value();
        latest_heights.push(height);
    }

    if latest_heights.len() < rpc_servers.len() / 2 {
        return Err(orga::Error::App(
            "Failed to get state sync bootstrap data from nodes".to_string(),
        )
        .into());
    }

    latest_heights.sort_unstable();
    let latest_height = latest_heights[latest_heights.len() / 2] as u32;

    let height = latest_height.checked_sub(1000).unwrap_or(1);

    // get block hash
    let mut hash = None;
    for client in rpc_clients.iter() {
        let res = client
            .blockchain(height, height)
            .await
            .expect("Could not get tendermint block header");
        let block = &res.block_metas[0];
        if hash.is_none() {
            hash = Some(block.header.hash());
        }

        let hash = hash.as_ref().unwrap();
        if block.header.hash() != *hash {
            return Err(orga::Error::App("Block hashes do not match".to_string()).into());
        }
    }

    Ok((height as i64, hash.unwrap().to_string()))
}

#[derive(Parser, Debug)]
pub struct SendCmd {
    to_addr: Address,
    amount: u64,

    #[clap(flatten)]
    config: nomic::network::Config,
}

impl SendCmd {
    async fn run(&self) -> Result<()> {
        Ok(self
            .config
            .client()
            .with_wallet(wallet())
            .call(
                |app| build_call!(app.accounts.take_as_funding(MIN_FEE.into())),
                |app| build_call!(app.accounts.transfer(self.to_addr, self.amount.into())),
            )
            .await?)
    }
}

#[derive(Parser, Debug)]
pub struct SendNbtcCmd {
    to_addr: Address,
    amount: u64,

    #[clap(flatten)]
    config: nomic::network::Config,
}

impl SendNbtcCmd {
    async fn run(&self) -> Result<()> {
        Ok(self
            .config
            .client()
            .with_wallet(wallet())
            .call(
                |app| build_call!(app.bitcoin.transfer(self.to_addr, self.amount.into())),
                |app| build_call!(app.app_noop()),
            )
            .await?)
    }
}

#[derive(Parser, Debug)]
pub struct BalanceCmd {
    address: Option<Address>,

    #[clap(flatten)]
    config: nomic::network::Config,
}

impl BalanceCmd {
    async fn run(&self) -> Result<()> {
        let address = self.address.unwrap_or_else(my_address);
        println!("address: {}", address);

        let client = self.config.client();

        let balance = client.query(|app| app.accounts.balance(address)).await?;
        println!("{} NOM", balance);

        let balance = client
            .query(|app| app.bitcoin.accounts.balance(address))
            .await?;
        println!("{} NBTC", balance);

        let balance = client.query(|app| app.escrowed_nbtc(address)).await?;
        println!("{} IBC-escrowed NBTC", balance);

        Ok(())
    }
}

#[derive(Parser, Debug)]
pub struct DelegationsCmd {
    #[clap(flatten)]
    config: nomic::network::Config,
}

impl DelegationsCmd {
    async fn run(&self) -> Result<()> {
        let address = my_address();
        let delegations = self
            .config
            .client()
            .query(|app| app.staking.delegations(address))
            .await?;

        println!(
            "delegated to {} validator{}",
            delegations.len(),
            if delegations.len() == 1 { "" } else { "s" }
        );
        for (validator, delegation) in delegations {
            let staked = delegation.staked;
            let liquid: u64 = delegation
                .liquid
                .iter()
                .map(|(_, amount)| -> u64 { (*amount).into() })
                .sum();
            if staked == 0 && liquid == 0 {
                continue;
            }

            let liquid_nom = delegation
                .liquid
                .iter()
                .find(|(denom, _)| *denom == Nom::INDEX)
                .unwrap()
                .1;
            let liquid_nbtc = delegation
                .liquid
                .iter()
                .find(|(denom, _)| *denom == Nbtc::INDEX)
                .unwrap_or(&(0, 0.into()))
                .1;

            println!(
                "- {validator}: staked={staked} NOM, liquid={liquid_nom} NOM,{liquid_nbtc} NBTC",
            );
        }

        Ok(())
    }
}

#[derive(Parser, Debug)]
pub struct ValidatorsCmd {
    #[clap(flatten)]
    config: nomic::network::Config,
}

impl ValidatorsCmd {
    async fn run(&self) -> Result<()> {
        let mut validators = self
            .config
            .client()
            .query(|app| app.staking.all_validators())
            .await?;

        validators.sort_by(|a, b| b.amount_staked.cmp(&a.amount_staked));

        for validator in validators {
            let bytes: Vec<u8> = validator.info.into();
            let info: DeclareInfo = serde_json::from_slice(bytes.as_slice()).unwrap();
            println!(
                "- {}\n\tVOTING POWER: {}\n\tMONIKER: {}\n\tDETAILS: {}",
                validator.address, validator.amount_staked, info.moniker, info.details
            );
        }

        Ok(())
    }
}

#[derive(Parser, Debug)]
pub struct DelegateCmd {
    validator_addr: Address,
    amount: u64,

    #[clap(flatten)]
    config: nomic::network::Config,
}

impl DelegateCmd {
    async fn run(&self) -> Result<()> {
        Ok(self
            .config
            .client()
            .with_wallet(wallet())
            .call(
                |app| build_call!(app.accounts.take_as_funding((self.amount + MIN_FEE).into())),
                |app| {
                    build_call!(app
                        .staking
                        .delegate_from_self(self.validator_addr, self.amount.into()))
                },
            )
            .await?)
    }
}

#[derive(Parser, Debug)]
pub struct DeclareCmd {
    consensus_key: String,
    amount: u64,
    commission_rate: Decimal,
    commission_max: Decimal,
    commission_max_change: Decimal,
    min_self_delegation: u64,
    moniker: String,
    website: String,
    identity: String,
    details: String,

    #[clap(flatten)]
    config: nomic::network::Config,
}

#[derive(Debug, Serialize, Deserialize)]
pub struct DeclareInfo {
    pub moniker: String,
    pub website: String,
    pub identity: String,
    pub details: String,
}

impl DeclareCmd {
    async fn run(&self) -> Result<()> {
        let consensus_key: [u8; 32] = base64::decode(&self.consensus_key)
            .map_err(|_| orga::Error::App("invalid consensus key".to_string()))?
            .try_into()
            .map_err(|_| orga::Error::App("invalid consensus key".to_string()))?;

        let info = DeclareInfo {
            moniker: self.moniker.clone(),
            website: self.website.clone(),
            identity: self.identity.clone(),
            details: self.details.clone(),
        };
        let info_json = serde_json::to_string(&info)
            .map_err(|_| orga::Error::App("invalid json".to_string()))?;
        let info_bytes = info_json.as_bytes().to_vec();

        let declaration = Declaration {
            consensus_key,
            amount: self.amount.into(),
            validator_info: info_bytes.try_into().unwrap(),
            commission: Commission {
                rate: self.commission_rate,
                max: self.commission_max,
                max_change: self.commission_max_change,
            },
            min_self_delegation: self.min_self_delegation.into(),
        };

        // declare with nBTC if amount is 0
        if self.amount == 0 {
            return Ok(self
                .config
                .client()
                .with_wallet(wallet())
                .call(
                    |app| build_call!(app.declare_with_nbtc(declaration.clone())),
                    |app| build_call!(app.app_noop()),
                )
                .await?);
        }

        Ok(self
            .config
            .client()
            .with_wallet(wallet())
            .call(
                |app| build_call!(app.accounts.take_as_funding((self.amount + MIN_FEE).into())),
                |app| build_call!(app.staking.declare_self(declaration.clone())),
            )
            .await?)
    }
}

#[derive(Parser, Debug)]
pub struct EditCmd {
    commission_rate: Decimal,
    min_self_delegation: u64,
    moniker: String,
    website: String,
    identity: String,
    details: String,

    #[clap(flatten)]
    config: nomic::network::Config,
}

impl EditCmd {
    async fn run(&self) -> Result<()> {
        let info = DeclareInfo {
            moniker: self.moniker.clone(),
            website: self.website.clone(),
            identity: self.identity.clone(),
            details: self.details.clone(),
        };
        let info_json = serde_json::to_string(&info)
            .map_err(|_| orga::Error::App("invalid json".to_string()))?;
        let info_bytes = info_json.as_bytes().to_vec();

        Ok(self
            .config
            .client()
            .with_wallet(wallet())
            .call(
                |app| build_call!(app.accounts.take_as_funding(MIN_FEE.into())),
                |app| {
                    build_call!(app.staking.edit_validator_self(
                        self.commission_rate,
                        self.min_self_delegation.into(),
                        info_bytes.clone().try_into().unwrap()
                    ))
                },
            )
            .await?)
    }
}

#[derive(Parser, Debug)]
pub struct UnbondCmd {
    validator_addr: Address,
    amount: u64,

    #[clap(flatten)]
    config: nomic::network::Config,
}

impl UnbondCmd {
    async fn run(&self) -> Result<()> {
        Ok(self
            .config
            .client()
            .with_wallet(wallet())
            .call(
                |app| build_call!(app.accounts.take_as_funding(MIN_FEE.into())),
                |app| {
                    build_call!(app
                        .staking
                        .unbond_self(self.validator_addr, self.amount.into()))
                },
            )
            .await?)
    }
}

#[derive(Parser, Debug)]
pub struct RedelegateCmd {
    src_validator_addr: Address,
    dest_validator_addr: Address,
    amount: u64,

    #[clap(flatten)]
    config: nomic::network::Config,
}

impl RedelegateCmd {
    async fn run(&self) -> Result<()> {
        Ok(self
            .config
            .client()
            .with_wallet(wallet())
            .call(
                |app| build_call!(app.accounts.take_as_funding(MIN_FEE.into())),
                |app| {
                    build_call!(app.staking.redelegate_self(
                        self.src_validator_addr,
                        self.dest_validator_addr,
                        self.amount.into()
                    ))
                },
            )
            .await?)
    }
}

#[derive(Parser, Debug)]
pub struct UnjailCmd {
    #[clap(flatten)]
    config: nomic::network::Config,
}

impl UnjailCmd {
    async fn run(&self) -> Result<()> {
        Ok(self
            .config
            .client()
            .with_wallet(wallet())
            .call(
                |app| build_call!(app.accounts.take_as_funding(MIN_FEE.into())),
                |app| build_call!(app.staking.unjail()),
            )
            .await?)
    }
}

#[derive(Parser, Debug)]
pub struct ClaimCmd {
    #[clap(flatten)]
    config: nomic::network::Config,
}

impl ClaimCmd {
    async fn run(&self) -> Result<()> {
        Ok(self
            .config
            .client()
            .with_wallet(wallet())
            .call(
                |app| build_call!(app.staking.claim_all()),
                |app| build_call!(app.deposit_rewards()),
            )
            .await?)
    }
}

#[derive(Parser, Debug)]
pub struct AirdropCmd {
    address: Option<Address>,

    #[clap(flatten)]
    config: nomic::network::Config,
}

impl AirdropCmd {
    async fn run(&self) -> Result<()> {
        let client = self.config.client();

        let addr = self.address.unwrap_or_else(my_address);
        let acct = match client.query(|app| app.airdrop.get(addr)).await? {
            None => {
                println!("Address is not eligible for airdrop");
                return Ok(());
            }
            Some(acct) => acct,
        };

        println!("{:#?}", acct);

        Ok(())
    }
}

#[derive(Parser, Debug)]
pub struct ClaimAirdropCmd {
    address: Option<Address>,

    #[clap(flatten)]
    config: nomic::network::Config,
}

impl ClaimAirdropCmd {
    async fn run(&self) -> Result<()> {
        let client = self.config.client();

        let addr = self.address.unwrap_or_else(my_address);
        let acct = match client.query(|app| app.airdrop.get(addr)).await? {
            None => {
                println!("Address is not eligible for airdrop");
                return Ok(());
            }
            Some(acct) => acct,
        };

        let mut claimed = false;

        if acct.airdrop1.claimable > 0 {
            self.config
                .client()
                .with_wallet(wallet())
                .call(
                    |app| build_call!(app.airdrop.claim_airdrop1()),
                    |app| build_call!(app.accounts.give_from_funding_all()),
                )
                .await?;
            println!("Claimed airdrop 1 ({} uNOM)", acct.airdrop1.claimable);
            claimed = true;
        }

        if acct.airdrop2.claimable > 0 {
            self.config
                .client()
                .with_wallet(wallet())
                .call(
                    |app| build_call!(app.airdrop.claim_airdrop2()),
                    |app| build_call!(app.accounts.give_from_funding_all()),
                )
                .await?;
            println!("Claimed airdrop 2 ({} uNOM)", acct.airdrop2.claimable);
            claimed = true;
        }

        if !claimed {
            println!("No claimable airdrops");
        }

        Ok(())
    }
}

#[derive(Parser, Debug)]
pub struct RelayerCmd {
    #[clap(short = 'p', long, default_value_t = 8332)]
    rpc_port: u16,

    #[clap(short = 'u', long)]
    rpc_user: Option<String>,

    #[clap(short = 'P', long)]
    rpc_pass: Option<String>,

    #[clap(flatten)]
    config: nomic::network::Config,
}

impl RelayerCmd {
    async fn btc_client(&self) -> Result<BtcClient> {
        let rpc_url = format!("http://localhost:{}", self.rpc_port);
        let auth = match (self.rpc_user.clone(), self.rpc_pass.clone()) {
            (Some(user), Some(pass)) => Auth::UserPass(user, pass),
            _ => Auth::None,
        };

        let btc_client = BtcClient::new(rpc_url, auth)
            .await
            .map_err(|e| orga::Error::App(e.to_string()))?;

        Ok(btc_client)
    }

    async fn run(&self) -> Result<()> {
        let create_relayer = async || {
            let btc_client = self.btc_client().await.unwrap();

            Relayer::new(btc_client, self.config.node.as_ref().unwrap().to_string())
        };

        let mut relayer = create_relayer().await;
        let headers = relayer.start_header_relay();

        let relayer_dir_path = self.config.home_expect()?.join("relayer");
        if !relayer_dir_path.exists() {
            std::fs::create_dir(&relayer_dir_path)?;
        }

        let relayer = create_relayer().await;
        let deposits = relayer.start_deposit_relay(relayer_dir_path);

        let mut relayer = create_relayer().await;
        let checkpoints = relayer.start_checkpoint_relay();

        let mut relayer = create_relayer().await;
        let checkpoint_confs = relayer.start_checkpoint_conf_relay();

        let mut relayer = create_relayer().await;
        let emdis = relayer.start_emergency_disbursal_transaction_relay();

        let relaunch = relaunch_on_migrate(&self.config);

        futures::try_join!(
            headers,
            deposits,
            checkpoints,
            checkpoint_confs,
            emdis,
            relaunch
        )
        .unwrap();

        Ok(())
    }
}

#[derive(Parser, Debug)]
pub struct SignerCmd {
    #[clap(flatten)]
    config: nomic::network::Config,

    /// Limits the fraction of the total reserve that may be withdrawn within
    /// the trailing 24-hour period
    #[clap(long, default_value_t = 0.1)]
    max_withdrawal_rate: f64,

    /// Limits the maximum allowed signatory set change within 24 hours
    ///
    /// The Total Variation Distance between a day-old signatory set and the
    /// newly-proposed signatory set may not exceed this value
    #[clap(long, default_value_t = 0.1)]
    max_sigset_change_rate: f64,

    #[clap(long)]
    prometheus_addr: Option<std::net::SocketAddr>,

    // TODO: should be a flag
    reset_limits_at_index: Option<u32>,
}

impl SignerCmd {
    async fn run(&self) -> Result<()> {
        let signer_dir_path = self.config.home_expect()?.join("signer");
        if !signer_dir_path.exists() {
            std::fs::create_dir(&signer_dir_path)?;
        }

        let key_path = signer_dir_path.join("xpriv");

        let signer = Signer::load_or_generate(
            my_address(),
            key_path,
            self.max_withdrawal_rate,
            self.max_sigset_change_rate,
            self.reset_limits_at_index,
            // TODO: check for custom RPC port, allow config, etc
            || nomic::app_client("http://localhost:26657").with_wallet(wallet()),
            self.prometheus_addr,
        )?
        .start();

        let relaunch = relaunch_on_migrate(&self.config);

        futures::try_join!(signer, relaunch).unwrap();

        Ok(())
    }
}

#[derive(Parser, Debug)]
pub struct SetSignatoryKeyCmd {
    xpub: bitcoin::util::bip32::ExtendedPubKey,

    #[clap(flatten)]
    config: nomic::network::Config,
}

impl SetSignatoryKeyCmd {
    async fn run(&self) -> Result<()> {
        self.config
            .client()
            .with_wallet(wallet())
            .call(
                |app| build_call!(app.accounts.take_as_funding(MIN_FEE.into())),
                |app| build_call!(app.bitcoin.set_signatory_key(self.xpub.into())),
            )
            .await?;

        Ok(())
    }
}

async fn deposit(
    dest: Dest,
    client: AppClient<InnerApp, InnerApp, HttpClient, Nom, orga::client::wallet::Unsigned>,
    relayers: Vec<String>,
) -> Result<()> {
    if relayers.is_empty() {
        return Err(nomic::error::Error::Orga(orga::Error::App(format!(
            "No relayers configured, please specify at least one with --btc-relayer"
        ))));
    }

    let (sigset, threshold) = client
        .query(|app| {
            Ok((
                app.bitcoin.checkpoints.active_sigset()?,
                app.bitcoin.checkpoints.config.sigset_threshold,
            ))
        })
        .await?;
    let script = sigset.output_script(dest.commitment_bytes()?.as_slice(), threshold)?;
    let btc_addr = bitcoin::Address::from_script(&script, nomic::bitcoin::NETWORK).unwrap();

    let mut successes = 0;
    let required_successes = relayers.len() * 2 / 3 + 1;
    for relayer in relayers {
        let client = reqwest::Client::new();
        let res = client
            .post(format!("{}/address", relayer))
            .query(&[
                ("sigset_index", sigset.index().to_string()),
                ("deposit_addr", btc_addr.to_string()),
            ])
            .body(dest.encode()?)
            .send()
            .await
            .map_err(|err| nomic::error::Error::Orga(orga::Error::App(err.to_string())))?;
        log::debug!("Relayer response status code: {}", res.status());
        if res.status() == 200 {
            successes += 1;
        }
    }

    if successes < required_successes {
        return Err(nomic::error::Error::Orga(orga::Error::App(format!(
            "Failed to broadcast deposit address to relayers"
        ))));
    }

    println!("Deposit address: {}", btc_addr);
    println!("Expiration: 5 days from now");
    // TODO: show real expiration
    Ok(())
}

#[derive(Parser, Debug)]
pub struct DepositCmd {
    address: Option<Address>,

    #[clap(flatten)]
    config: nomic::network::Config,
}

impl DepositCmd {
    async fn run(&self) -> Result<()> {
        let dest_addr = self.address.unwrap_or_else(my_address);

        deposit(
            Dest::Address(dest_addr),
            self.config.client(),
            self.config.btc_relayer.clone(),
        )
        .await
    }
}

#[derive(Parser, Debug)]
pub struct InterchainDepositCmd {
    address: String,
    channel: String,
    memo: String,

    #[clap(flatten)]
    config: nomic::network::Config,
}

const ONE_DAY_NS: u64 = 86400 * 1_000_000_000;
impl InterchainDepositCmd {
    async fn run(&self) -> Result<()> {
        use orga::encoding::Adapter;
        use std::time::SystemTime;

        let now_ns = SystemTime::now()
            .duration_since(SystemTime::UNIX_EPOCH)
            .unwrap()
            .as_secs()
            * 1_000_000_000;
        let dest = Dest::Ibc(nomic::app::IbcDest {
            source_port: "transfer".try_into().unwrap(),
            source_channel: self.channel.clone().try_into().unwrap(),
            sender: Adapter(my_address().to_string().into()),
            receiver: Adapter(self.address.clone().into()),
            timeout_timestamp: now_ns + ONE_DAY_NS,
            memo: self.memo.clone().try_into().unwrap(),
        });

        deposit(dest, self.config.client(), self.config.btc_relayer.clone()).await
    }
}

#[derive(Parser, Debug)]
pub struct WithdrawCmd {
    dest: bitcoin::Address,
    amount: u64,

    #[clap(flatten)]
    config: nomic::network::Config,
}

impl WithdrawCmd {
    async fn run(&self) -> Result<()> {
        use nomic::bitcoin::adapter::Adapter;

        let script = self.dest.script_pubkey();

        self.config
            .client()
            .with_wallet(wallet())
            .call(
                |app| build_call!(app.withdraw_nbtc(Adapter::new(script), self.amount.into())),
                |app| build_call!(app.app_noop()),
            )
            .await?;

        Ok(())
    }
}

// #[derive(Parser, Debug)]
// pub struct IbcTransferNbtcCmd {
//     to: Address,
//     amount: u64,

//     #[clap(flatten)]
//     config: nomic::network::Config,
// }

// impl IbcTransferNbtcCmd {
//     async fn run(&self) -> Result<()> {
//         Ok(self
//             .config
//             .client()
//             .with_wallet(wallet())
//             .call(
//                 |app| build_call!(app.ibc_transfer_nbtc(self.to, self.amount.into())),
//                 |app| build_call!(app.app_noop()),
//             )
//             .await?)
//     }
// }

#[derive(Parser, Debug)]
pub struct IbcWithdrawNbtcCmd {
    amount: u64,

    #[clap(flatten)]
    config: nomic::network::Config,
}

impl IbcWithdrawNbtcCmd {
    async fn run(&self) -> Result<()> {
        Ok(self
            .config
            .client()
            .with_wallet(wallet())
            .call(
                |app| build_call!(app.ibc_withdraw_nbtc(self.amount.into())),
                |app| build_call!(app.app_noop()),
            )
            .await?)
    }
}

#[derive(Parser, Debug)]
pub struct GrpcCmd {
    #[clap(default_value_t = 9001)]
    port: u16,

    #[clap(flatten)]
    config: nomic::network::Config,
}

impl GrpcCmd {
    async fn run(&self) -> Result<()> {
        use orga::ibc::GrpcOpts;
        std::panic::set_hook(Box::new(|_| {}));
        orga::ibc::start_grpc(
            // TODO: support configuring RPC address
            || nomic::app_client("http://localhost:26657").sub(|app| app.ibc.ctx),
            &GrpcOpts {
                host: "127.0.0.1".to_string(),
                port: self.port,
                chain_id: self.config.chain_id.clone().unwrap(),
            },
        )
        .await;

        Ok(())
    }
}

#[derive(Parser, Debug)]
pub struct IbcTransferCmd {
    receiver: String,
    amount: u64,
    channel_id: ChannelId,
    port_id: PortId,
    memo: String,
    timeout_seconds: u64,
    #[clap(flatten)]
    config: nomic::network::Config,
}

impl IbcTransferCmd {
    async fn run(&self) -> Result<()> {
        use orga::encoding::Adapter as EdAdapter;

        let my_address = my_address();
        let amount = self.amount;
        let now_ns = Timestamp::now().nanoseconds();
        let timeout_timestamp = self.timeout_seconds * 1_000_000_000 + now_ns;

        let ibc_dest = IbcDest {
            source_port: self.port_id.to_string().try_into()?,
            source_channel: self.channel_id.to_string().try_into()?,
            receiver: EdAdapter(self.receiver.clone().into()),
            sender: EdAdapter(my_address.to_string().into()),
            timeout_timestamp,
            memo: self.memo.clone().try_into()?,
        };

        Ok(self
            .config
            .client()
            .with_wallet(wallet())
            .call(
                |app| build_call!(app.ibc_transfer_nbtc(ibc_dest, amount.into())),
                |app| build_call!(app.app_noop()),
            )
            .await?)
    }
}

#[derive(Parser, Debug)]
pub struct ExportCmd {
    #[clap(flatten)]
    config: nomic::network::Config,
}

impl ExportCmd {
    async fn run(&self) -> Result<()> {
        let home = self.config.home_expect()?;

        let store_path = home.join("merk");
        let store = Store::new(orga::store::BackingStore::Merk(orga::store::Shared::new(
            MerkStore::open_readonly(store_path),
        )));
        let root_bytes = store.get(&[])?.unwrap();

        let app =
            orga::plugins::ABCIPlugin::<nomic::app::App>::load(store, &mut root_bytes.as_slice())?;

        serde_json::to_writer_pretty(std::io::stdout(), &app).unwrap();

        Ok(())
    }
}

#[derive(Parser, Debug)]
pub struct UpgradeStatusCmd {
    #[clap(flatten)]
    config: nomic::network::Config,
}

impl UpgradeStatusCmd {
    async fn run(&self) -> Result<()> {
        use orga::coins::staking::ValidatorQueryInfo;
        use orga::coins::VersionedAddress;
        use std::collections::{HashMap, HashSet};
        let client = self.config.client();
        let tm_client =
            tendermint_rpc::HttpClient::new(self.config.node.as_ref().unwrap().as_str()).unwrap();
        let curr_height = tm_client
            .status()
            .await
            .unwrap()
            .sync_info
            .latest_block_height;
        let validators = tm_client
            .validators(curr_height, tendermint_rpc::Paging::All)
            .await
            .unwrap()
            .validators;

        let mut vp_map: HashMap<[u8; 32], u64> = HashMap::new();
        let mut total_vp = 0;
        for validator in validators {
            vp_map.insert(
                validator.pub_key.to_bytes().try_into().unwrap(),
                validator.power(),
            );
            total_vp += validator.power();
        }

        let (delay_seconds, threshold, current_version) = client
            .query(|app: InnerApp| {
                let current_version = app.upgrade.current_version.get(())?.unwrap();
                Ok((
                    app.upgrade.activation_delay_seconds,
                    app.upgrade.threshold,
                    current_version.to_vec(),
                ))
            })
            .await?;

        let next_version: orga::upgrade::Version = vec![current_version[0] + 1].try_into().unwrap();
        let mut signals: Vec<([u8; 32], i64)> = client
            .query(|app: InnerApp| {
                let mut signals = vec![];
                for entry in app.upgrade.signals.iter()? {
                    let (pubkey, signal) = entry?;
                    if signal.version == next_version {
                        signals.push((*pubkey, signal.time));
                    }
                }
                Ok(signals)
            })
            .await?;

        signals.sort_by(|a, b| a.1.cmp(&b.1));
        let mut signaled_vp = 0;
        let mut activation_time = None;
        let threshold: f64 = threshold.to_string().parse().unwrap();

        for (pubkey, time) in signals.iter() {
            signaled_vp += vp_map.get(pubkey).unwrap_or(&0);
            let frac = signaled_vp as f64 / total_vp as f64;
            if frac >= threshold && activation_time.is_none() {
                activation_time.replace(time + delay_seconds);
            }
        }
        let frac = signaled_vp as f64 / total_vp as f64;

        if frac < 0.01 {
            println!("No upgrade in progress");
            return Ok(());
        }

        let all_validators: Vec<ValidatorQueryInfo> = client
            .query(|app: InnerApp| app.staking.all_validators())
            .await?;

        let mut validator_names: HashMap<orga::coins::VersionedAddress, (String, u64)> =
            HashMap::new();
        all_validators
            .into_iter()
            .filter(|v| v.in_active_set)
            .for_each(|v| {
                let bytes: Vec<u8> = v.info.into();
                let name = if let Ok(info) =
                    serde_json::from_slice::<'_, serde_json::Value>(bytes.as_slice())
                {
                    info.get("moniker")
                        .and_then(|v| v.as_str())
                        .unwrap_or(v.address.to_string().as_str())
                        .to_string()
                } else {
                    v.address.to_string()
                };

                validator_names.insert(v.address, (name, v.amount_staked.into()));
            });

        let mut consensus_keys: HashMap<VersionedAddress, [u8; 32]> = HashMap::new();
        for (address, _) in validator_names.iter() {
            let consensus_key = client
                .query(|app: InnerApp| app.staking.consensus_key((*address).into()))
                .await?;
            consensus_keys.insert(*address, consensus_key);
        }
        let mut signaled_cons_keys: HashSet<[u8; 32]> = HashSet::new();

        for (cons_key, _) in signals.iter() {
            signaled_cons_keys.insert(*cons_key);
        }

        let mut entries = validator_names.iter().collect::<Vec<_>>();
        entries.sort_by(|(_, (_, a)), (_, (_, b))| b.cmp(a));

        println!("");
        println!("Upgraded:");
        for (addr, (name, power)) in entries.iter() {
            let cons_key = consensus_keys.get(addr).unwrap();
            if signaled_cons_keys.contains(cons_key) {
                println!(
                    "✅ {} ({:.2}%)",
                    name,
                    (*power as f64 / total_vp as f64) * 100.0
                );
            }
        }
        println!("");
        println!("Not upgraded:");
        for (addr, (name, power)) in entries.iter() {
            let cons_key = consensus_keys.get(addr).unwrap();
            if !signaled_cons_keys.contains(cons_key) {
                println!(
                    "❌ {} ({:.2}%)",
                    name,
                    (*power as f64 / total_vp as f64) * 100.0
                );
            }
        }
        println!("");

        println!(
            "Upgrade has been signaled by {:.2}% of voting power",
            frac * 100.0
        );

        if let Some(t) = activation_time {
            use chrono::prelude::*;
            let mut activation_date = chrono::Utc.timestamp_opt(t, 0).unwrap();
            if activation_date.hour() > 17
                || activation_date.hour() == 17 && activation_date.minute() >= 10
            {
                activation_date = activation_date
                    .checked_add_days(chrono::Days::new(1))
                    .unwrap();
            }
            activation_date = activation_date
                .with_hour(17)
                .unwrap()
                .with_minute(0)
                .unwrap()
                .with_second(0)
                .unwrap();

            while !nomic::app::in_upgrade_window(activation_date.timestamp()) {
                activation_date = activation_date
                    .checked_add_days(chrono::Days::new(1))
                    .unwrap();
            }
            println!("Upgrade will activate at {}", activation_date);
        } else {
            println!("Upgrade requires {:.2}% of voting power", threshold * 100.0);
        }

        Ok(())
    }
}

#[derive(Parser, Debug)]
pub struct RelayOpKeysCmd {
    client_id: String,
    rpc_url: String,
}

impl RelayOpKeysCmd {
    async fn run(&self) -> Result<()> {
        use nomic::cosmos::relay_op_keys;
        log::info!("Relaying operator keys for client {}", self.client_id);
        let bytes = format!("{}/", self.client_id).as_bytes().to_vec();
        let client_id = Decode::decode(&mut bytes.as_slice())?;
        relay_op_keys(
            || nomic::app_client("http://localhost:26657").with_wallet(wallet()),
            client_id,
            self.rpc_url.as_str(),
        )
        .await?;

        log::info!("Finished relaying operator keys");

        Ok(())
    }
}

#[derive(Parser, Debug)]
pub struct SetRecoveryAddressCmd {
    address: bitcoin::Address,

    #[clap(flatten)]
    config: nomic::network::Config,
}

impl SetRecoveryAddressCmd {
    async fn run(&self) -> Result<()> {
        let script = self.address.script_pubkey();
        Ok(self
            .config
            .client()
            .with_wallet(wallet())
            .call(
                |app| build_call!(app.accounts.take_as_funding(MIN_FEE.into())),
                |app| {
                    build_call!(app
                        .bitcoin
                        .set_recovery_script(nomic::bitcoin::adapter::Adapter::new(script.clone())))
                },
            )
            .await?)
    }
}

#[derive(Parser, Debug)]
pub struct SigningStatusCmd {
    #[clap(flatten)]
    config: nomic::network::Config,
}

impl SigningStatusCmd {
    async fn run(&self) -> Result<()> {
        use bitcoin::util::bip32::ChildNumber;
        let home = self.config.home_expect()?;

        let store_path = home.join("merk");
        let store = Store::new(orga::store::BackingStore::Merk(orga::store::Shared::new(
            MerkStore::open_readonly(store_path),
        )));
        let root_bytes = store.get(&[])?.unwrap();

        let app =
            orga::plugins::ABCIPlugin::<nomic::app::App>::load(store, &mut root_bytes.as_slice())?;

        let app = app
            .inner
            .inner
            .into_inner()
            .inner
            .inner
            .inner
            .inner
            .inner
            .inner;
        let Some(signing) = app.bitcoin.checkpoints.signing()? else {
           println!("No signing checkpoint");
           return Ok(())
        };
        let batch = signing.current_batch()?.unwrap();
        let mut lowest_index = 0;
        let mut lowest_frac = 2.0;
        let tx = batch.front()?.unwrap();
        for (index, inp) in (tx.input.iter()?).enumerate() {
            let inp = inp?;
            let sigs = &inp.signatures;
            let threshold = sigs.threshold;
            let signed = sigs.signed;
            let frac = signed as f64 / threshold as f64;
            if frac < lowest_frac {
                lowest_frac = frac;
                lowest_index = index as u64;
            }
        }
        let res_out = tx.input.get(lowest_index)?.unwrap();
        let sigs = &res_out.signatures;
        let sig_keys = &app.bitcoin.signatory_keys;
        let sigset_index = res_out.sigset_index;

        let secp = bitcoin::secp256k1::Secp256k1::verification_only();
        let mut missing_cons_keys = vec![];
        for entry in sig_keys.map().iter()? {
            use nomic::bitcoin::threshold_sig::Pubkey;
            let (k, xpub) = entry?;

            let derive_path = [ChildNumber::from_normal_idx(sigset_index)?];
            let pubkey: Pubkey = xpub.derive_pub(&secp, &derive_path)?.public_key.into();
            let needs_to_sign = sigs.needs_sig(pubkey)?;
            if needs_to_sign {
                missing_cons_keys.push((k, *xpub));
            }
        }
        let all_vals = app.staking.all_validators()?;
        for val in all_vals {
            if val.amount_staked == 0 {
                continue;
            }
            let cons_key = app.staking.consensus_key(val.address.into())?;
            if missing_cons_keys.iter().any(|v| *v.0 == cons_key) {
                let json: serde_json::Value =
                    serde_json::from_str(String::from_utf8(val.info.to_vec()).unwrap().as_str())
                        .unwrap();
                let name = json.get("moniker").unwrap().to_string();
                println!("Missing signature from {}", name);
            }
        }

        println!(
            "Checkpoint is at {:.2}% of the minimum required voting power",
            lowest_frac * 100.0
        );

        Ok(())
    }
}

pub fn main() {
    if std::env::var("NOMIC_LOG_SIMPLE").is_ok() {
        pretty_env_logger::formatted_builder()
    } else {
        pretty_env_logger::formatted_timed_builder()
    }
    .filter_level(log::LevelFilter::Info)
    .parse_env("NOMIC_LOG")
    .init();

    log::debug!("nomic v{}", env!("CARGO_PKG_VERSION"));

    let backtrace_enabled = std::env::var("RUST_BACKTRACE").is_ok();

    let panic_handler = if backtrace_enabled {
        Some(std::panic::take_hook())
    } else {
        None
    };
    std::panic::set_hook(Box::new(move |info| {
        log::error!("{}", info);
        if let Some(f) = panic_handler.as_ref() {
            f(info)
        }
        std::process::exit(1);
    }));

    let opts = Opts::parse();
    if let Err(err) = opts.cmd.run(&opts.config) {
        log::error!("{}", err);
        std::process::exit(1);
    };
}<|MERGE_RESOLUTION|>--- conflicted
+++ resolved
@@ -306,18 +306,7 @@
             std::fs::write(home.join("tendermint/config/genesis.json"), genesis_bytes)?;
         }
         if cmd.migrate || should_migrate {
-<<<<<<< HEAD
-            node = node.migrate(vec![InnerApp::CONSENSUS_VERSION], false);
-=======
-            node = node.migrate(
-                vec![InnerApp::CONSENSUS_VERSION],
-                #[cfg(feature = "testnet")]
-                false,
-                #[cfg(not(feature = "testnet"))]
-                true,
-                true,
-            );
->>>>>>> 4792ee23
+            node = node.migrate(vec![InnerApp::CONSENSUS_VERSION], false, true);
         }
         if cmd.skip_init_chain {
             node = node.skip_init_chain();
