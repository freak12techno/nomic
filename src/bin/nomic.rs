#![feature(trivial_bounds)]
#![allow(incomplete_features)]
#![feature(specialization)]
#![feature(async_closure)]
#![feature(never_type)]

use std::convert::TryInto;
use std::env::Args;
use std::path::PathBuf;
use std::str::FromStr;

use bitcoincore_rpc_async::{Auth, Client as BtcClient};
use clap::Parser;
use futures::executor::block_on;
use nomic::app::{DepositCommitment, IbcDepositCommitment};
use nomic::bitcoin::{relayer::Relayer, signer::Signer};
use nomic::error::Result;
use nomic::network::Network;
use orga::merk::merk::Merk;
use orga::merk::MerkStore;
use orga::prelude::*;
use serde::{Deserialize, Serialize};
use tendermint_rpc::Client as _;

const STOP_SECONDS: i64 = 1665162000;

fn now_seconds() -> i64 {
    use std::time::SystemTime;

    SystemTime::now()
        .duration_since(SystemTime::UNIX_EPOCH)
        .unwrap()
        .as_secs() as i64
}

pub fn app_client() -> TendermintClient<nomic::app::App> {
    TendermintClient::new("http://localhost:26657").unwrap()
}

fn my_address() -> Address {
    let privkey = load_privkey().unwrap();
    let pubkey = secp256k1::PublicKey::from_secret_key(&secp256k1::Secp256k1::new(), &privkey);
    Address::from_pubkey(pubkey.serialize())
}

#[derive(Parser, Debug)]
#[clap(
    version = env!("CARGO_PKG_VERSION"),
    author = "The Nomic Developers <hello@nomic.io>"
)]
pub struct Opts {
    #[clap(subcommand)]
    cmd: Command,
}

#[derive(Parser, Debug)]
pub enum Command {
    Start(StartCmd),
    StartDev(StartDevCmd),
    Send(SendCmd),
    SendNbtc(SendNbtcCmd),
    Balance(BalanceCmd),
    Delegations(DelegationsCmd),
    Validators(ValidatorsCmd),
    Delegate(DelegateCmd),
    Declare(DeclareCmd),
    Unbond(UnbondCmd),
    Redelegate(RedelegateCmd),
    Unjail(UnjailCmd),
    Edit(EditCmd),
    Claim(ClaimCmd),
    Airdrop(AirdropCmd),
    ClaimAirdrop(ClaimAirdropCmd),
    Relayer(RelayerCmd),
    Signer(SignerCmd),
    SetSignatoryKey(SetSignatoryKeyCmd),
    Deposit(DepositCmd),
    InterchainDeposit(InterchainDepositCmd),
    Withdraw(WithdrawCmd),
    IbcDepositNbtc(IbcDepositNbtcCmd),
    IbcWithdrawNbtc(IbcWithdrawNbtcCmd),
    Grpc(GrpcCmd),
    IbcTransfer(IbcTransferCmd),
}

impl Command {
    async fn run(&self) -> Result<()> {
        use Command::*;
        match self {
            Start(cmd) => cmd.run().await,
            StartDev(cmd) => cmd.run().await,
            Send(cmd) => cmd.run().await,
            SendNbtc(cmd) => cmd.run().await,
            Balance(cmd) => cmd.run().await,
            Delegate(cmd) => cmd.run().await,
            Declare(cmd) => cmd.run().await,
            Delegations(cmd) => cmd.run().await,
            Validators(cmd) => cmd.run().await,
            Unbond(cmd) => cmd.run().await,
            Redelegate(cmd) => cmd.run().await,
            Unjail(cmd) => cmd.run().await,
            Edit(cmd) => cmd.run().await,
            Claim(cmd) => cmd.run().await,
            ClaimAirdrop(cmd) => cmd.run().await,
            Airdrop(cmd) => cmd.run().await,
            // Legacy(cmd) => cmd.run().await,
            Relayer(cmd) => cmd.run().await,
            Signer(cmd) => cmd.run().await,
            SetSignatoryKey(cmd) => cmd.run().await,
            Deposit(cmd) => cmd.run().await,
            InterchainDeposit(cmd) => cmd.run().await,
            Withdraw(cmd) => cmd.run().await,
            IbcDepositNbtc(cmd) => cmd.run().await,
            IbcWithdrawNbtc(cmd) => cmd.run().await,
            Grpc(cmd) => cmd.run().await,
            IbcTransfer(cmd) => cmd.run().await,
        }
    }
}

#[derive(Parser, Debug)]
pub struct StartCmd {
    #[clap(long, short, default_value = "mainnet")]
    pub network: Network,
    #[clap(long, short)]
    pub state_sync: bool,
    #[clap(long, short)]
    pub tendermint_logs: bool,
}

impl StartCmd {
    async fn run(&self) -> Result<()> {
        let state_sync = self.state_sync;
        let tendermint_logs = self.tendermint_logs;

        tokio::task::spawn_blocking(move || {
            let new_name = nomic::app::CHAIN_ID;

            let has_new_node = Node::home(new_name).exists();
            let started_new_node = Node::height(new_name).unwrap() > 0;

            let new_home = Node::home(new_name);
            let new_config_path = new_home.join("tendermint/config/config.toml");

            if !has_new_node {
                log::info!("Initializing node at {}...", new_home.display());
                // TODO: configure default seeds
                Node::<nomic::app::App>::new(new_name, Default::default());

                edit_block_time(&new_config_path, "3s");
            }

            if !started_new_node {
                log::info!("Configuring node for state sync...");

                // TODO: set default seeds
                set_p2p_seeds(
                    &new_config_path,
                    &["edb32208ff79b591dd4cddcf1c879f6405fe6c79@167.99.228.240:26656"],
                );

                // TODO: set default RPC boostrap nodes
                configure_for_statesync(
                    &new_config_path,
                    &["http://167.99.228.240:26667", "http://167.99.228.240:26677"],
                );
            }

            log::info!("Starting node...");
            // TODO: add cfg defaults
            Node::<nomic::app::App>::new(new_name, Default::default())
                .with_genesis(include_bytes!("../../genesis/testnet-4d.json"))
                .stdout(std::process::Stdio::inherit())
                .stderr(std::process::Stdio::inherit())
                .logs(tendermint_logs)
                .run()
                .unwrap();
        })
        .await
        .map_err(|err| orga::Error::App(err.to_string()))?;
        Ok(())
    }
}

fn configure_node<P, F>(cfg_path: &P, configure: F)
where
    P: AsRef<std::path::Path>,
    F: Fn(&mut toml_edit::Document),
{
    let data = std::fs::read_to_string(cfg_path).expect("Failed to read config.toml");

    let mut toml = data
        .parse::<toml_edit::Document>()
        .expect("Failed to parse config.toml");

    configure(&mut toml);

    std::fs::write(cfg_path, toml.to_string()).expect("Failed to write config.toml");
}

fn edit_block_time(cfg_path: &PathBuf, timeout_commit: &str) {
    configure_node(cfg_path, |cfg| {
        cfg["consensus"]["timeout_commit"] = toml_edit::value(timeout_commit);
    });
}

// TODO: append instead of replace
fn set_p2p_seeds(cfg_path: &PathBuf, seeds: &[&str]) {
    configure_node(cfg_path, |cfg| {
        cfg["p2p"]["seeds"] = toml_edit::value(seeds.join(","));
    });
}

fn deconfigure_statesync(cfg_path: &PathBuf) {
    configure_node(cfg_path, |cfg| {
        cfg["statesync"]["enable"] = toml_edit::value(false);
        cfg["statesync"]["rpc_servers"] = toml_edit::value("");
        cfg["statesync"]["trust_height"] = toml_edit::value(0);
        cfg["statesync"]["trust_hash"] = toml_edit::value("");
        cfg["statesync"]["trust_period"] = toml_edit::value("216h0m0s");
    });
}

fn configure_for_statesync(cfg_path: &PathBuf, rpc_servers: &[&str]) {
    log::info!("Getting bootstrap state for Tendermint light client...");
    let (height, hash) =
        block_on(get_bootstrap_state(rpc_servers)).expect("Failed to bootstrap state");
    log::info!(
        "Configuring light client at height {} with hash {}",
        height,
        hash
    );

    configure_node(cfg_path, |cfg| {
        cfg["statesync"]["enable"] = toml_edit::value(true);
        cfg["statesync"]["rpc_servers"] = toml_edit::value(rpc_servers.join(","));
        cfg["statesync"]["trust_height"] = toml_edit::value(height);
        cfg["statesync"]["trust_hash"] = toml_edit::value(hash.clone());
        cfg["statesync"]["discovery_time"] = toml_edit::value("8s");
        if cfg["statesync"]["trust_period"].to_string() == "0" {
            cfg["statesync"]["trust_period"] = toml_edit::value("216h0m0s");
        }
    });
}

async fn get_bootstrap_state(rpc_servers: &[&str]) -> Result<(i64, String)> {
    let rpc_clients: Vec<_> = rpc_servers
        .iter()
        .map(|addr| {
            tendermint_rpc::HttpClient::new(*addr).expect("Could not create tendermint RPC client")
        })
        .collect();

    // get median latest height
    let mut latest_heights = vec![];
    for client in rpc_clients.iter() {
        let status = match client.status().await {
            Ok(status) => status,
            Err(_) => continue,
        };
        let height = status.sync_info.latest_block_height.value();
        latest_heights.push(height);
    }

    if latest_heights.len() < rpc_servers.len() / 2 {
        return Err(orga::Error::App(
            "Failed to get state sync bootstrap data from nodes".to_string(),
        )
        .into());
    }

    latest_heights.sort_unstable();
    let latest_height = latest_heights[latest_heights.len() / 2] as u32;

    let height = latest_height.checked_sub(1000).unwrap_or(1);

    // get block hash
    let mut hash = None;
    for client in rpc_clients.iter() {
        let res = client
            .blockchain(height, height)
            .await
            .expect("Could not get tendermint block header");
        let block = &res.block_metas[0];
        if hash.is_none() {
            hash = Some(block.header.hash());
        }

        let hash = hash.as_ref().unwrap();
        if block.header.hash() != *hash {
            return Err(orga::Error::App("Block hashes do not match".to_string()).into());
        }
    }

    Ok((height as i64, hash.unwrap().to_string()))
}

#[derive(Parser, Debug)]
pub struct StartDevCmd {
    #[clap(long)]
    pub init_from_store: Option<String>,
    #[clap(long)]
    pub reset: bool,
    #[clap(long)]
    pub skip_init_chain: bool,
}

impl StartDevCmd {
    async fn run(&self) -> Result<()> {
        let reset = self.reset;
        let init_from_store = self.init_from_store.clone();
        let skip_init_chain = self.skip_init_chain;
        tokio::task::spawn_blocking(move || {
            let name = format!("{}-test", nomic::app::CHAIN_ID);

<<<<<<< HEAD
            log::info!("Starting node...");
=======
            println!("Starting node...");

            orga::set_compat_mode(true);

>>>>>>> f52b75a6
            // TODO: add cfg defaults
            let mut node = Node::<nomic::app::App>::new(name.as_str(), Default::default());

            if reset {
                node = node.reset();
            }
            if let Some(source) = init_from_store {
                node = node.init_from_store(source);
            }
            if skip_init_chain {
                node = node.skip_init_chain();
            }

            let merk_home = Node::home(&name).join("merk");
            let merk_store = orga::merk::MerkStore::new(merk_home);
            let store = Shared::new(merk_store);
            let mut store = Store::new(DefaultBackingStore::Merk(store));
            let bytes = store.get(&[]).unwrap().unwrap();
            type OldApp = orga::plugins::ABCIPlugin<nomic::app::AppV0>;
            type NewApp = orga::plugins::ABCIPlugin<nomic::app::App>;
            let app = OldApp::load(store.clone(), &mut bytes.as_slice()).unwrap();
            let mut app: NewApp = app.migrate_into().unwrap();
            orga::set_compat_mode(false);
            app.attach(store.clone()).unwrap();
            let mut bytes = vec![];
            app.flush(&mut bytes).unwrap();
            store.put(vec![], bytes).unwrap();
            if let DefaultBackingStore::Merk(merk_store) = store.into_backing_store().into_inner() {
                merk_store.into_inner().write(vec![]).unwrap();
            }

            node.stdout(std::process::Stdio::inherit())
                .stderr(std::process::Stdio::inherit())
                .run()
                .unwrap();
        })
        .await
        .map_err(|err| orga::Error::App(err.to_string()))?;
        Ok(())
    }
}

#[derive(Parser, Debug)]
pub struct SendCmd {
    to_addr: Address,
    amount: u64,
}

impl SendCmd {
    async fn run(&self) -> Result<()> {
        Ok(app_client()
            .pay_from(async move |client| client.accounts.take_as_funding(MIN_FEE.into()).await)
            .accounts
            .transfer(self.to_addr, self.amount.into())
            .await?)
    }
}

#[derive(Parser, Debug)]
pub struct SendNbtcCmd {
    to_addr: Address,
    amount: u64,
}

impl SendNbtcCmd {
    async fn run(&self) -> Result<()> {
        Ok(app_client()
            .pay_from(async move |client| {
                client
                    .bitcoin
                    .transfer(self.to_addr, self.amount.into())
                    .await
            })
            .noop()
            .await?)
    }
}

#[derive(Parser, Debug)]
pub struct BalanceCmd {
    address: Option<Address>,
}

impl BalanceCmd {
    async fn run(&self) -> Result<()> {
        let address = self.address.unwrap_or_else(|| my_address());
        println!("address: {}", address);

        let balance = app_client().accounts.balance(address).await??;
        println!("{} NOM", balance);

        let balance = app_client().bitcoin.accounts.balance(address).await??;
        println!("{} NBTC", balance);

        let balance = app_client().escrowed_nbtc(address).await??;
        println!("{} IBC-escrowed NBTC", balance);

        Ok(())
    }
}

#[derive(Parser, Debug)]
pub struct DelegationsCmd;

impl DelegationsCmd {
    async fn run(&self) -> Result<()> {
        let address = my_address();
        let delegations = app_client().staking.delegations(address).await??;

        println!(
            "delegated to {} validator{}",
            delegations.len(),
            if delegations.len() == 1 { "" } else { "s" }
        );
        for (validator, delegation) in delegations {
            let staked = delegation.staked;
            let liquid: u64 = delegation
                .liquid
                .iter()
                .map(|(_, amount)| -> u64 { (*amount).into() })
                .sum();
            if staked == 0 && liquid == 0 {
                continue;
            }

            use nomic::app::Nom;
            use nomic::bitcoin::Nbtc;
            let liquid_nom = delegation
                .liquid
                .iter()
                .find(|(denom, _)| *denom == Nom::INDEX)
                .unwrap()
                .1;
            let liquid_nbtc = delegation
                .liquid
                .iter()
                .find(|(denom, _)| *denom == Nbtc::INDEX)
                .unwrap_or(&(0, 0.into()))
                .1;

            println!(
                "- {validator}: staked={staked} NOM, liquid={liquid_nom} NOM,{liquid_nbtc} NBTC",
            );
        }

        Ok(())
    }
}

#[derive(Parser, Debug)]
pub struct ValidatorsCmd;

impl ValidatorsCmd {
    async fn run(&self) -> Result<()> {
        let mut validators = app_client().staking.all_validators().await??;

        validators.sort_by(|a, b| b.amount_staked.cmp(&a.amount_staked));

        for validator in validators {
            let bytes: Vec<u8> = validator.info.into();
            let info: DeclareInfo = serde_json::from_slice(bytes.as_slice()).unwrap();
            println!(
                "- {}\n\tVOTING POWER: {}\n\tMONIKER: {}\n\tDETAILS: {}",
                validator.address, validator.amount_staked, info.moniker, info.details
            );
        }

        Ok(())
    }
}

#[derive(Parser, Debug)]
pub struct DelegateCmd {
    validator_addr: Address,
    amount: u64,
}

impl DelegateCmd {
    async fn run(&self) -> Result<()> {
        Ok(app_client()
            .pay_from(async move |client| {
                client
                    .accounts
                    .take_as_funding((self.amount + MIN_FEE).into())
                    .await
            })
            .staking
            .delegate_from_self(self.validator_addr, self.amount.into())
            .await?)
    }
}

#[derive(Parser, Debug)]
pub struct DeclareCmd {
    consensus_key: String,
    amount: u64,
    commission_rate: Decimal,
    commission_max: Decimal,
    commission_max_change: Decimal,
    min_self_delegation: u64,
    moniker: String,
    website: String,
    identity: String,
    details: String,
}

#[derive(Debug, Serialize, Deserialize)]
struct DeclareInfo {
    moniker: String,
    website: String,
    identity: String,
    details: String,
}

impl DeclareCmd {
    async fn run(&self) -> Result<()> {
        let consensus_key: [u8; 32] = base64::decode(&self.consensus_key)
            .map_err(|_| orga::Error::App("invalid consensus key".to_string()))?
            .try_into()
            .map_err(|_| orga::Error::App("invalid consensus key".to_string()))?;

        let info = DeclareInfo {
            moniker: self.moniker.clone(),
            website: self.website.clone(),
            identity: self.identity.clone(),
            details: self.details.clone(),
        };
        let info_json = serde_json::to_string(&info)
            .map_err(|_| orga::Error::App("invalid json".to_string()))?;
        let info_bytes = info_json.as_bytes().to_vec();

        let declaration = Declaration {
            consensus_key,
            amount: self.amount.into(),
            validator_info: info_bytes.try_into().unwrap(),
            commission: Commission {
                rate: self.commission_rate,
                max: self.commission_max,
                max_change: self.commission_max_change,
            },
            min_self_delegation: self.min_self_delegation.into(),
        };

        Ok(app_client()
            .pay_from(async move |client| {
                client
                    .accounts
                    .take_as_funding((self.amount + MIN_FEE).into())
                    .await
            })
            .staking
            .declare_self(declaration)
            .await?)
    }
}

#[derive(Parser, Debug)]
pub struct EditCmd {
    commission_rate: Decimal,
    min_self_delegation: u64,
    moniker: String,
    website: String,
    identity: String,
    details: String,
}

impl EditCmd {
    async fn run(&self) -> Result<()> {
        let info = DeclareInfo {
            moniker: self.moniker.clone(),
            website: self.website.clone(),
            identity: self.identity.clone(),
            details: self.details.clone(),
        };
        let info_json = serde_json::to_string(&info)
            .map_err(|_| orga::Error::App("invalid json".to_string()))?;
        let info_bytes = info_json.as_bytes().to_vec();

        Ok(app_client()
            .pay_from(async move |client| client.accounts.take_as_funding(MIN_FEE.into()).await)
            .staking
            .edit_validator_self(
                self.commission_rate,
                self.min_self_delegation.into(),
                info_bytes.try_into().unwrap(),
            )
            .await?)
    }
}

#[derive(Parser, Debug)]
pub struct UnbondCmd {
    validator_addr: Address,
    amount: u64,
}

impl UnbondCmd {
    async fn run(&self) -> Result<()> {
        Ok(app_client()
            .pay_from(async move |client| client.accounts.take_as_funding(MIN_FEE.into()).await)
            .staking
            .unbond_self(self.validator_addr, self.amount.into())
            .await?)
    }
}

#[derive(Parser, Debug)]
pub struct RedelegateCmd {
    src_validator_addr: Address,
    dest_validator_addr: Address,
    amount: u64,
}

impl RedelegateCmd {
    async fn run(&self) -> Result<()> {
        Ok(app_client()
            .pay_from(async move |client| client.accounts.take_as_funding(MIN_FEE.into()).await)
            .staking
            .redelegate_self(
                self.src_validator_addr,
                self.dest_validator_addr,
                self.amount.into(),
            )
            .await?)
    }
}

#[derive(Parser, Debug)]
pub struct UnjailCmd {}

impl UnjailCmd {
    async fn run(&self) -> Result<()> {
        Ok(app_client()
            .pay_from(async move |client| client.accounts.take_as_funding(MIN_FEE.into()).await)
            .staking
            .unjail()
            .await?)
    }
}

#[derive(Parser, Debug)]
pub struct ClaimCmd;

impl ClaimCmd {
    async fn run(&self) -> Result<()> {
        Ok(app_client()
            .pay_from(async move |client| client.staking.claim_all().await)
            .deposit_rewards()
            .await?)
    }
}

#[derive(Parser, Debug)]
pub struct AirdropCmd {
    address: Option<Address>,
}

impl AirdropCmd {
    async fn run(&self) -> Result<()> {
        let client = app_client();

        let addr = self.address.unwrap_or_else(|| my_address());
        let acct = match client.airdrop.get(addr).await?? {
            None => {
                println!("Address is not eligible for airdrop");
                return Ok(());
            }
            Some(acct) => acct,
        };

        println!("{:#?}", acct);

        Ok(())
    }
}

#[derive(Parser, Debug)]
pub struct ClaimAirdropCmd {
    address: Option<Address>,
}

impl ClaimAirdropCmd {
    async fn run(&self) -> Result<()> {
        let client = app_client();

        let addr = self.address.unwrap_or_else(|| my_address());
        let acct = match client.airdrop.get(addr).await?? {
            None => {
                println!("Address is not eligible for airdrop");
                return Ok(());
            }
            Some(acct) => acct,
        };

        let mut claimed = false;

        if acct.airdrop1.claimable > 0 {
            app_client()
                .pay_from(async move |client| client.airdrop.claim_airdrop1().await)
                .accounts
                .give_from_funding_all()
                .await?;
            println!("Claimed airdrop 1 ({} uNOM)", acct.airdrop1.claimable);
            claimed = true;
        }

        if acct.btc_deposit.claimable > 0 {
            app_client()
                .pay_from(async move |client| client.airdrop.claim_btc_deposit().await)
                .accounts
                .give_from_funding_all()
                .await?;
            println!(
                "Claimed BTC deposit airdrop ({} uNOM)",
                acct.btc_deposit.claimable
            );
            claimed = true;
        }

        if acct.btc_withdraw.claimable > 0 {
            app_client()
                .pay_from(async move |client| client.airdrop.claim_btc_withdraw().await)
                .accounts
                .give_from_funding_all()
                .await?;
            println!(
                "Claimed BTC withdraw airdrop ({} uNOM)",
                acct.btc_withdraw.claimable
            );
            claimed = true;
        }

        if acct.ibc_transfer.claimable > 0 {
            app_client()
                .pay_from(async move |client| client.airdrop.claim_ibc_transfer().await)
                .accounts
                .give_from_funding_all()
                .await?;
            println!(
                "Claimed IBC transfer airdrop ({} uNOM)",
                acct.ibc_transfer.claimable
            );
            claimed = true;
        }

        if !claimed {
            println!("No claimable airdrops");
        }

        Ok(())
    }
}

#[derive(Parser, Debug)]
pub struct RelayerCmd {
    #[clap(short = 'p', long, default_value_t = 8332)]
    rpc_port: u16,

    #[clap(short = 'u', long)]
    rpc_user: Option<String>,

    #[clap(short = 'P', long)]
    rpc_pass: Option<String>,

    #[clap(long)]
    path: Option<String>,
}

impl RelayerCmd {
    async fn btc_client(&self) -> Result<BtcClient> {
        let rpc_url = format!("http://localhost:{}", self.rpc_port);
        let auth = match (self.rpc_user.clone(), self.rpc_pass.clone()) {
            (Some(user), Some(pass)) => Auth::UserPass(user, pass),
            _ => Auth::None,
        };

        let btc_client = BtcClient::new(rpc_url, auth)
            .await
            .map_err(|e| orga::Error::App(e.to_string()))?;

        Ok(btc_client)
    }

    async fn run(&self) -> Result<()> {
        let create_relayer = async || {
            let btc_client = self.btc_client().await.unwrap();

            Relayer::new(btc_client, app_client()).await
        };

        let mut relayer = create_relayer().await;
        let headers = relayer.start_header_relay();

        let relayer_dir_path = self
            .path
            .as_ref()
            .map(PathBuf::from)
            .unwrap_or_else(|| Node::home(nomic::app::CHAIN_ID).join("relayer"));
        if !relayer_dir_path.exists() {
            std::fs::create_dir(&relayer_dir_path)?;
        }
        let mut relayer = create_relayer().await;
        let deposits = relayer.start_deposit_relay(relayer_dir_path);

        let mut relayer = create_relayer().await;
        let checkpoints = relayer.start_checkpoint_relay();

        futures::try_join!(headers, deposits, checkpoints).unwrap();

        Ok(())
    }
}

#[derive(Parser, Debug)]
pub struct SignerCmd {
    /// Path to the signatory private key
    #[clap(short, long)]
    path: Option<String>,
    /// Limits the fraction of the total reserve that may be withdrawn within
    /// the trailing 24-hour period
    #[clap(long, default_value_t = 0.04)]
    max_withdrawal_rate: f64,
    /// Limits the maximum allowed signatory set change within 24 hours
    ///
    /// The Total Variation Distance between a day-old signatory set and the
    /// newly-proposed signatory set may not exceed this value
    #[clap(long, default_value_t = 0.04)]
    max_sigset_change_rate: f64,
}

impl SignerCmd {
    async fn run(&self) -> Result<()> {
        let signer_dir_path = self
            .path
            .as_ref()
            .map(PathBuf::from)
            .unwrap_or_else(|| Node::home(nomic::app::CHAIN_ID).join("signer"));
        if !signer_dir_path.exists() {
            std::fs::create_dir(&signer_dir_path)?;
        }
        let key_path = signer_dir_path.join("xpriv");

        let signer = Signer::load_or_generate(
            my_address(),
            app_client(),
            key_path,
            self.max_withdrawal_rate,
            self.max_sigset_change_rate,
        )?;
        signer.start().await?;

        Ok(())
    }
}

#[derive(Parser, Debug)]
pub struct SetSignatoryKeyCmd {
    xpub: bitcoin::util::bip32::ExtendedPubKey,
}

impl SetSignatoryKeyCmd {
    async fn run(&self) -> Result<()> {
        app_client()
            .pay_from(async move |client| client.accounts.take_as_funding(MIN_FEE.into()).await)
            .bitcoin
            .set_signatory_key(self.xpub.into())
            .await?;

        Ok(())
    }
}

async fn deposit(dest: DepositCommitment) -> Result<()> {
    let sigset = app_client().bitcoin.checkpoints.active_sigset().await??;
    let script = sigset.output_script(dest.commitment_bytes()?.as_slice())?;
    let btc_addr = bitcoin::Address::from_script(&script, nomic::bitcoin::NETWORK).unwrap();

    let client = reqwest::Client::new();
    let res = client
        .post("https://testnet-relayer.nomic.io:8443")
        .query(&[
            ("dest_bytes", dest.to_base64()?),
            ("sigset_index", sigset.index().to_string()),
            ("deposit_addr", btc_addr.to_string()),
        ])
        .send()
        .await
        .map_err(|err| nomic::error::Error::Orga(orga::Error::App(err.to_string())))?;
    if res.status() != 200 {
        return Err(orga::Error::App(
            format!("Relayer responded with code {}", res.status()).to_string(),
        )
        .into());
    }

    println!("Deposit address: {}", btc_addr);
    println!("Expiration: {}", "5 days from now");
    // TODO: show real expiration
    Ok(())
}

#[derive(Parser, Debug)]
pub struct DepositCmd {
    address: Option<Address>,
}

impl DepositCmd {
    async fn run(&self) -> Result<()> {
        let dest_addr = self.address.unwrap_or_else(|| my_address());

        deposit(DepositCommitment::Address(dest_addr)).await
    }
}

#[derive(Parser, Debug)]
pub struct InterchainDepositCmd {
    #[clap(long, value_name = "ADDRESS")]
    receiver: String,
    #[clap(long, value_name = "CHANNEL_ID")]
    channel: String,
}

const ONE_DAY_NS: u64 = 86400 * 1_000_000_000;
impl InterchainDepositCmd {
    async fn run(&self) -> Result<()> {
        use orga::ibc::encoding::Adapter;
        let now_ns = now_seconds() as u64 * 1_000_000_000;
        let dest = DepositCommitment::Ibc(IbcDepositCommitment {
            receiver: Adapter::new(self.receiver.parse().unwrap()),
            sender: Adapter::new(my_address().to_string().parse().unwrap()),
            source_channel: Adapter::new(self.channel.parse().unwrap()),
            source_port: Adapter::new("transfer".parse().unwrap()),
            timeout_timestamp: now_ns + 8 * ONE_DAY_NS - (now_ns % ONE_DAY_NS),
        });

        deposit(dest).await
    }
}

#[derive(Parser, Debug)]
pub struct WithdrawCmd {
    dest: bitcoin::Address,
    amount: u64,
}

impl WithdrawCmd {
    async fn run(&self) -> Result<()> {
        use nomic::bitcoin::adapter::Adapter;

        let script = self.dest.script_pubkey();

        app_client()
            .pay_from(async move |client| {
                client
                    .withdraw_nbtc(Adapter::new(script), self.amount.into())
                    .await
            })
            .noop()
            .await?;

        Ok(())
    }
}

#[derive(Parser, Debug)]
pub struct IbcDepositNbtcCmd {
    to: Address,
    amount: u64,
}

impl IbcDepositNbtcCmd {
    async fn run(&self) -> Result<()> {
        Ok(app_client()
            .pay_from(async move |client| {
                client.ibc_deposit_nbtc(self.to, self.amount.into()).await
            })
            .noop()
            .await?)
    }
}

#[derive(Parser, Debug)]
pub struct IbcWithdrawNbtcCmd {
    amount: u64,
}

impl IbcWithdrawNbtcCmd {
    async fn run(&self) -> Result<()> {
        Ok(app_client()
            .pay_from(async move |client| client.ibc_withdraw_nbtc(self.amount.into()).await)
            .noop()
            .await?)
    }
}

#[derive(Parser, Debug)]
pub struct GrpcCmd {
    #[clap(default_value_t = 9001)]
    port: u16,
}

impl GrpcCmd {
    async fn run(&self) -> Result<()> {
        let ibc_client = app_client().ibc.clone();
        orga::ibc::start_grpc(
            app_client(),
            ibc_client,
            &|client| client.ibc.clone(),
            self.port,
        )
        .await;

        Ok(())
    }
}

#[derive(Parser, Debug)]
pub struct IbcTransferCmd {
    receiver: String,
    amount: u64,
    channel_id: String,
    port_id: String,
    denom: String,
}

use orga::ibc::TransferArgs;
impl IbcTransferCmd {
    async fn run(&self) -> Result<()> {
        let fee: u64 = nomic::app::ibc_fee(self.amount.into())?.into();
        let amount_after_fee = self.amount - fee;
        let transfer_args = TransferArgs {
            amount: amount_after_fee.into(),
            channel_id: self.channel_id.clone(),
            port_id: self.port_id.clone(),
            denom: self.denom.clone(),
            receiver: self.receiver.clone(),
        };

        Ok(app_client()
            .pay_from(async move |client| {
                client
                    .ibc_deposit_nbtc(my_address(), self.amount.into())
                    .await
            })
            .ibc
            .transfer(transfer_args.try_into()?)
            .await?)
    }
}

#[tokio::main]
async fn main() {
    pretty_env_logger::formatted_timed_builder()
        .parse_env("NOMIC_LOG")
        .filter_level(log::LevelFilter::Info)
        .init();

    let is_start = std::env::args()
        .nth(1)
        .map(|s| s == "start")
        .unwrap_or(false);

    let opts = Opts::parse();
    if let Err(err) = opts.cmd.run().await {
        eprintln!("{}", err);
        std::process::exit(1);
    };
}<|MERGE_RESOLUTION|>--- conflicted
+++ resolved
@@ -313,14 +313,10 @@
         tokio::task::spawn_blocking(move || {
             let name = format!("{}-test", nomic::app::CHAIN_ID);
 
-<<<<<<< HEAD
             log::info!("Starting node...");
-=======
-            println!("Starting node...");
 
             orga::set_compat_mode(true);
 
->>>>>>> f52b75a6
             // TODO: add cfg defaults
             let mut node = Node::<nomic::app::App>::new(name.as_str(), Default::default());
 
