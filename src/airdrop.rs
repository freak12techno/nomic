use orga::call::Call;
use orga::client::Client;
use orga::coins::{Address, Amount};
use orga::collections::{ChildMut, Map};
use orga::context::GetContext;
use orga::describe::Describe;
use orga::encoding::{Decode, Encode};
use orga::migrate::MigrateFrom;
use orga::orga;
use orga::plugins::{Paid, Signer};
use orga::prelude::{Decimal, MIN_FEE};
use orga::query::Query;
use orga::state::State;
use orga::{Error, Result};
use serde::{Deserialize, Serialize};

use super::app::Nom;

const MAX_STAKED: u64 = 1_000_000_000;
const AIRDROP_II_TOTAL: u64 = 3_500_000_000_000;

#[orga]
pub struct Airdrop {
    accounts: Map<Address, Account>,
}

impl Airdrop {
    #[query]
    pub fn get(&self, address: Address) -> Result<Option<Account>> {
        Ok(self.accounts.get(address)?.map(|a| a.clone()))
    }

    pub fn get_mut(&mut self, address: Address) -> Result<Option<ChildMut<Address, Account>>> {
        self.accounts.get_mut(address)
    }

    pub fn signer_acct_mut(&mut self) -> Result<ChildMut<Address, Account>> {
        let signer = self
            .context::<Signer>()
            .ok_or_else(|| Error::Signer("No Signer context available".into()))?
            .signer
            .ok_or_else(|| Error::Coins("Unauthorized account action".into()))?;

        self.accounts
            .get_mut(signer)?
            .ok_or_else(|| Error::Coins("No airdrop account for signer".into()))
    }

    fn pay_as_funding(&mut self, amount: u64) -> Result<()> {
        let paid = self
            .context::<Paid>()
            .ok_or_else(|| Error::Coins("No Paid context found".into()))?;

        paid.give::<Nom, _>(amount)
    }

    #[call]
    pub fn claim_airdrop1(&mut self) -> Result<()> {
        let mut acct = self.signer_acct_mut()?;
        let amount = acct.airdrop1.claim()?;
        self.pay_as_funding(amount)?;
        Ok(())
    }

    #[call]
    pub fn claim_btc_deposit(&mut self) -> Result<()> {
        let mut acct = self.signer_acct_mut()?;
        let amount = acct.btc_deposit.claim()?;
        self.pay_as_funding(amount)?;
        Ok(())
    }

    #[call]
    pub fn claim_btc_withdraw(&mut self) -> Result<()> {
        let mut acct = self.signer_acct_mut()?;
        let amount = acct.btc_withdraw.claim()?;
        self.pay_as_funding(amount)?;
        Ok(())
    }

    #[call]
    pub fn claim_ibc_transfer(&mut self) -> Result<()> {
        let mut acct = self.signer_acct_mut()?;
        let amount = acct.ibc_transfer.claim()?;
        self.pay_as_funding(amount)?;
        Ok(())
    }

    #[call]
    pub fn join_accounts(&mut self, dest_addr: Address) -> Result<()> {
        self.pay_as_funding(MIN_FEE)?;

        let mut acct = self.signer_acct_mut()?;
        if acct.is_empty() {
            return Err(Error::App("Account has no airdrop balance".to_string()));
        }

        let src = acct.clone();
        *acct = Account::default();

        let mut dest = self.accounts.entry(dest_addr)?.or_default()?;

        let add_part = |dest: &mut Part, src: Part| {
            dest.locked += src.locked;
            dest.claimable += src.claimable;
            dest.claimed += src.claimed;
        };

        add_part(&mut dest.airdrop1, src.airdrop1);
        add_part(&mut dest.btc_deposit, src.btc_deposit);
        add_part(&mut dest.ibc_transfer, src.ibc_transfer);
        add_part(&mut dest.btc_withdraw, src.btc_withdraw);

        Ok(())
    }

    #[cfg(feature = "full")]
    pub fn init_from_airdrop2_csv(&mut self, data: &[u8]) -> Result<()> {
        println!("Initializing balances from airdrop 2 snapshot...");

        let recipients = Self::get_recipients_from_csv(data);

        let len = recipients[0].1.len();
        let mut totals = vec![0u64; len];

        for (_, networks) in recipients.iter() {
            for (i, (staked, count)) in networks.iter().enumerate() {
                let score = Self::score(*staked, *count);
                totals[i] += score;
            }
        }

        let precision = 1_000_000u128;
        let unom_per_network = AIRDROP_II_TOTAL / (len as u64);
        let unom_per_score: Vec<_> = totals
            .iter()
            .map(|n| unom_per_network as u128 * precision / *n as u128)
            .collect();

        let mut accounts = 0;
        let total_airdropped: u64 = recipients
            .iter()
            .map(|(addr, networks)| {
                let unom: u64 = networks
                    .iter()
                    .zip(unom_per_score.iter())
                    .map(|((staked, count), unom_per_score)| {
                        let score = Self::score(*staked, *count) as u128;
                        (score * unom_per_score / precision) as u64
                    })
                    .sum();

                self.airdrop_to(*addr, unom)?;
                accounts += 1;

                Ok(unom)
            })
            .sum::<Result<_>>()?;

        println!(
            "Total amount minted for airdrop 2: {} uNOM across {} accounts",
            total_airdropped, accounts,
        );

        Ok(())
    }

    fn airdrop_to(&mut self, addr: Address, unom: u64) -> Result<()> {
        let mut acct = self.accounts.entry(addr)?.or_insert_default()?;

        acct.btc_deposit.locked = unom / 3;
        acct.btc_withdraw.locked = unom / 3;
        acct.ibc_transfer.locked = unom / 3;

        Ok(())
    }

    fn score(staked: u64, _count: u64) -> u64 {
        staked.min(MAX_STAKED)
    }

    #[cfg(feature = "full")]
    fn get_recipients_from_csv(data: &[u8]) -> Vec<(Address, Vec<(u64, u64)>)> {
        let mut reader = csv::Reader::from_reader(data);

        reader
            .records()
            .filter_map(|row| {
                let row = row.unwrap();

                if row[0].len() != 44 {
                    return None;
                }
                let addr: Address = row[0].parse().unwrap();
                let values: Vec<_> = row
                    .into_iter()
                    .skip(1)
                    .map(|s| -> u64 { s.parse().unwrap() })
                    .collect();
                let pairs: Vec<_> = values.chunks_exact(2).map(|arr| (arr[0], arr[1])).collect();

                Some((addr, pairs))
            })
            .collect()
    }

    fn init_airdrop1_amount(
        &mut self,
        addr: Address,
        liquid: Amount,
        staked: Amount,
    ) -> Result<Amount> {
        let liquid_capped = Amount::min(liquid, 1_000_000_000.into());
        let staked_capped = Amount::min(staked, 1_000_000_000.into());

        let units = (liquid_capped + staked_capped * Amount::from(4))?;
        let units_per_nom = Decimal::from(20_299325) / Decimal::from(1_000_000);
        let nom_amount = (Decimal::from(units) / units_per_nom)?.amount()?;

        let mut acct = self.accounts.entry(addr)?.or_insert_default()?;
        acct.airdrop1.claimable = nom_amount.into();

        Ok(nom_amount)
    }

    #[cfg(feature = "full")]
    pub fn init_from_airdrop1_csv(&mut self, data: &[u8]) -> Result<()> {
        use std::convert::TryInto;

        let mut rdr = csv::Reader::from_reader(data);
        let snapshot = rdr.records();

        println!("Initializing balances from airdrop 1 snapshot...");

        let mut minted = Amount::from(0);
        let mut accounts = 0;

        for row in snapshot {
            let row = row.map_err(|e| Error::App(e.to_string()))?;

            let (_, address_b32, _) = bech32::decode(&row[0]).unwrap();
            let address_vec: Vec<u8> = bech32::FromBase32::from_base32(&address_b32).unwrap();
            let address_buf: [u8; 20] = address_vec.try_into().unwrap();

            let liquid: u64 = row[1].parse().unwrap();
            let staked: u64 = row[2].parse().unwrap();

            let minted_for_account =
                self.init_airdrop1_amount(address_buf.into(), liquid.into(), staked.into())?;
            minted = (minted + minted_for_account)?;
            accounts += 1;
        }

        println!(
            "Total amount minted for airdrop 1: {} uNOM across {} accounts",
            minted, accounts
        );

        Ok(())
    }
}

#[orga]
#[derive(Clone, Debug)]
pub struct Account {
    pub airdrop1: Part,
    pub btc_deposit: Part,
    pub btc_withdraw: Part,
    pub ibc_transfer: Part,
}

<<<<<<< HEAD
impl Account {
    pub fn is_empty(&self) -> bool {
        self.airdrop1.is_empty()
            && self.btc_deposit.is_empty()
            && self.btc_withdraw.is_empty()
            && self.ibc_transfer.is_empty()
    }
}

#[derive(
    State,
    Query,
    Call,
    Client,
    Clone,
    Debug,
    Default,
    Encode,
    Decode,
    Serialize,
    Deserialize,
    Describe,
)]
=======
#[orga]
#[derive(Clone, Debug)]
>>>>>>> 39236b63
pub struct Part {
    pub locked: u64,
    pub claimable: u64,
    pub claimed: u64,
}

impl Part {
    pub fn unlock(&mut self) {
        self.claimable += self.locked;
        self.locked = 0;
    }

    pub fn claim(&mut self) -> Result<u64> {
        let amount = self.claimable;
        if amount == 0 {
            return Err(Error::Coins("No balance to claim".to_string()));
        }

        self.claimed += amount;
        self.claimable = 0;
        Ok(amount)
    }

    pub fn is_empty(&self) -> bool {
        (self.locked + self.claimable + self.claimed) == 0
    }
}<|MERGE_RESOLUTION|>--- conflicted
+++ resolved
@@ -269,7 +269,6 @@
     pub ibc_transfer: Part,
 }
 
-<<<<<<< HEAD
 impl Account {
     pub fn is_empty(&self) -> bool {
         self.airdrop1.is_empty()
@@ -279,24 +278,8 @@
     }
 }
 
-#[derive(
-    State,
-    Query,
-    Call,
-    Client,
-    Clone,
-    Debug,
-    Default,
-    Encode,
-    Decode,
-    Serialize,
-    Deserialize,
-    Describe,
-)]
-=======
 #[orga]
 #[derive(Clone, Debug)]
->>>>>>> 39236b63
 pub struct Part {
     pub locked: u64,
     pub claimable: u64,
