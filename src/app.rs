//! The top-level application state and logic of the Nomic protocol. The main
//! state type is the [InnerApp] struct.

#![allow(clippy::too_many_arguments)]
// TODO: remove after switching from "testnet" feature flag to orga channels
#![allow(unused_variables)]
#![allow(unused_imports)]

use crate::airdrop::Airdrop;
#[cfg(feature = "babylon")]
use crate::babylon::{self, Babylon, Params};
use crate::bitcoin::adapter::Adapter;
use crate::bitcoin::threshold_sig::Signature;
use crate::bitcoin::{exempt_from_fee, Bitcoin, Nbtc};
use crate::bitcoin::{matches_bitcoin_network, NETWORK};
use crate::cosmos::{Chain, Cosmos, Proof};
#[cfg(feature = "ethereum")]
use crate::ethereum::Ethereum;
#[cfg(feature = "frost")]
use crate::frost::{Config as FrostConfig, Frost, FrostGroup};

#[cfg(feature = "ethereum")]
use crate::ethereum::Connection;
use crate::incentives::Incentives;
use bitcoin::util::merkleblock::PartialMerkleTree;
use bitcoin::{PublicKey, Script, Transaction, TxOut};
use orga::coins::{
    Accounts, Address, Amount, Coin, Faucet, FaucetOptions, Give, Staking, Symbol, Take,
};
use orga::context::{Context, GetContext};
use orga::cosmrs::bank::MsgSend;
use orga::describe::{Describe, Descriptor};
use orga::encoding::{Decode, Encode, LengthString, LengthVec};
use orga::ibc::ibc_rs::apps::transfer::types::Memo;
use orga::ibc::ClientIdKey as ClientId;
use sha2::{Digest, Sha256};

use std::io::Read;
use std::str::FromStr;
use std::time::Duration;

use orga::ibc::ibc_rs::apps::transfer::context::TokenTransferExecutionContext;
use orga::ibc::ibc_rs::apps::transfer::types::msgs::transfer::MsgTransfer;
use orga::ibc::ibc_rs::apps::transfer::types::packet::PacketData;
use orga::ibc::ibc_rs::core::channel::types::timeout::{TimeoutHeight, TimeoutTimestamp};
use orga::ibc::ibc_rs::core::host::types::identifiers::{ChannelId, PortId};
use orga::ibc::ibc_rs::core::primitives::Timestamp;
use orga::ibc::{Ibc, IbcTx};

use orga::ibc::ibc_rs::core::primitives::Signer as IbcSigner;

use orga::coins::Declaration;
use orga::encoding::Adapter as EdAdapter;
use orga::macros::build_call;
use orga::migrate::Migrate;
use orga::orga;
use orga::plugins::sdk_compat::{sdk, sdk::Tx as SdkTx, ConvertSdkTx};
use orga::plugins::{disable_fee, DefaultPlugins, Events, Paid, PaidCall, Signer, Time, MIN_FEE};
use orga::prelude::*;
use orga::upgrade::Version;
use orga::upgrade::{Upgrade, UpgradeV0};
use orga::Error;
use serde::{Deserialize, Serialize};
use serde_hex::{SerHex, Strict, StrictPfx};
use std::convert::TryInto;
use std::fmt::Debug;

mod migrations;

/// The top-level application state type, wrapped with the Orga default plugins.
pub type App = DefaultPlugins<Nom, InnerApp>;

/// The symbol for the NOM token.
#[derive(State, Debug, Clone, Encode, Decode, Default, Migrate, Serialize)]
pub struct Nom(());
impl Symbol for Nom {
    const INDEX: u8 = 69;
    const NAME: &'static str = "unom";
}

/// The recipient address for the NOM developer rewards faucet on Nomic
/// Stakenet.
#[cfg(feature = "full")]
const DEV_ADDRESS: &str = "nomic14z79y3yrghqx493mwgcj0qd2udy6lm26lmduah";
/// The recipient address for the NOM strategic reserve tokens on Nomic
/// Stakenet.
#[cfg(feature = "full")]
const STRATEGIC_RESERVE_ADDRESS: &str = "nomic1d5n325zrf4elfu0heqd59gna5j6xyunhev23cj";
/// An address to receive a small portion of the strategic reserve tokens in
/// order to send a small portion of tokens to validators for declaration fees
/// on Nomic Stakenet.
#[cfg(feature = "full")]
const VALIDATOR_BOOTSTRAP_ADDRESS: &str = "nomic1fd9mxxt84lw3jdcsmjh6jy8m6luafhqd8dcqeq";

/// The fixed amount of nBTC fee required to relay IBC messages, in
/// micro-satoshis.
const IBC_FEE_USATS: u64 = 1_000_000;
/// The fixed amount of nBTC fee required to make any application call, in
/// micro-satoshis.
const CALL_FEE_USATS: u64 = 100_000_000;
<<<<<<< HEAD

/// The fixed amount of nBTC fee required to create a new Ethereum connection,
/// in micro-satoshis.
#[cfg(feature = "ethereum")]
const ETH_CREATE_CONNECTION_FEE_USATS: u64 = 10_000_000_000;

const OSMOSIS_CHANNEL_ID: &str = "channel-1";
=======
pub const OSMOSIS_CHANNEL_ID: &str = "channel-1";
>>>>>>> ffaea4ec

#[cfg(feature = "frost")]
const FROST_GROUP_INTERVAL: i64 = 10 * 60;
#[cfg(feature = "frost")]
const FROST_TOP_N: u16 = 5;
#[cfg(feature = "frost")]
const FROST_THRESHOLD: u16 = 3;

/// The top-level application state type and logic. This contains the major
/// state types for the various subsystems of the Nomic protocol.
#[orga(version = 5..=7)]
pub struct InnerApp {
    /// Account state for the NOM token.
    #[call]
    pub accounts: Accounts<Nom>,
    /// Staking and validator state, including the validator set and staking
    /// rewards. This ultimately sets the voting power of Tendermint consensus
    /// based on the amount staked to each validator.
    #[call]
    pub staking: Staking<Nom>,
    /// Airdrop state, which can be claimed by eligible accounts.
    #[call]
    pub airdrop: Airdrop,

    /// A balance of NOM tokens that are reserved for the protocol community
    /// pool.
    pub community_pool: Coin<Nom>,
    /// A balance of NOM tokens that are reserved for the protocol incentive
    /// pool.
    incentive_pool: Coin<Nom>,

    /// A stream of tokens that pays out over time to NOM stakers, based on a
    /// defined inflation schedule.
    staking_rewards: Faucet<Nom>,
    /// A stream of tokens that pays out over time to the NOM developer wallet,
    /// based on a defined inflation schedule.
    dev_rewards: Faucet<Nom>,
    /// A stream of tokens that pays out over time to the NOM community pool,
    /// based on a defined inflation schedule.
    community_pool_rewards: Faucet<Nom>,
    /// A stream of tokens that pays out over time to the NOM incentive pool,
    /// based on a defined inflation schedule.
    incentive_pool_rewards: Faucet<Nom>,

    /// The Bitcoin state, including a chain of verified Bitcoin headers and
    /// logic for processing Bitcoin transactions.
    #[call]
    pub bitcoin: Bitcoin,
    /// A timer to support paying out accumulated Bitcoin rewards periodically.
    pub reward_timer: RewardTimer,

    /// The IBC state, including the IBC client, connection, and channel
    /// states. This is used to relay messages between Nomic and other IBC
    /// enabled blockchains.
    #[call]
    pub ibc: Ibc,

    /// The upgrade state, including the current version of the application and
    /// logic for upgrading to a new version of the protocol once sufficient
    /// network voting power has signaled readiness.
    pub upgrade: Upgrade,

    /// Incentive state, allowing eligible users to claim tokens based on
    /// participation in the Nomic ecosystem.
    #[call]
    pub incentives: Incentives,

    /// The Cosmos state, allowing for relaying data about remote Cosmos chains
    /// which is not available in the IBC module.
    pub cosmos: Cosmos,

    #[cfg(all(feature = "ethereum", feature = "testnet"))]
    #[orga(version(V5, V6))]
    #[call]
    pub ethereum: Connection,
    #[cfg(all(feature = "ethereum", feature = "testnet"))]
    #[orga(version(V7))]
    #[call]
    pub ethereum: Ethereum,

    #[cfg(all(feature = "babylon", feature = "testnet"))]
    #[orga(version(V7))]
    #[call]
    pub babylon: Babylon,

    #[cfg(all(feature = "frost", feature = "testnet"))]
    #[orga(version(V7))]
    #[call]
    pub frost: Frost,
}

#[orga]
impl InnerApp {
    /// The current version of the Nomic protocol. This is incremented when
    /// breaking changes are made to either the state encoding or logic of the
    /// protocol, and requires a network upgrade to be coordinated via the
    /// upgrade module.
    pub const CONSENSUS_VERSION: u8 = 14;

    #[cfg(feature = "full")]
    fn configure_faucets(&mut self) -> Result<()> {
        let day = 60 * 60 * 24;
        let year = Duration::from_secs(60 * 60 * 24 * 365);
        let two_thirds = (Amount::new(2) / Amount::new(3))?;

        let genesis_time = self
            .context::<Time>()
            .ok_or_else(|| Error::App("No Time context available".into()))?
            .seconds;

        self.staking_rewards.configure(FaucetOptions {
            num_periods: 9,
            period_length: year,
            total_coins: 49_875_000_000_000.into(),
            period_decay: two_thirds,
            start_seconds: genesis_time + day,
        })?;

        self.dev_rewards.configure(FaucetOptions {
            num_periods: 9,
            period_length: year,
            total_coins: 49_875_000_000_000.into(),
            period_decay: two_thirds,
            start_seconds: genesis_time + day,
        })?;

        self.community_pool_rewards.configure(FaucetOptions {
            num_periods: 9,
            period_length: year,
            total_coins: 9_975_000_000_000.into(),
            period_decay: two_thirds,
            start_seconds: genesis_time + day,
        })?;

        self.incentive_pool_rewards.configure(FaucetOptions {
            num_periods: 9,
            period_length: year,
            total_coins: 89_775_000_000_000.into(),
            period_decay: two_thirds,
            start_seconds: genesis_time + day,
        })?;

        Ok(())
    }

    #[call]
    pub fn deposit_rewards(&mut self) -> Result<()> {
        self.accounts.give_from_funding_all()?;
        self.bitcoin.accounts.give_from_funding_all()?;
        Ok(())
    }

    #[call]
    pub fn ibc_transfer_nbtc(&mut self, dest: IbcDest, amount: Amount) -> Result<()> {
        crate::bitcoin::exempt_from_fee()?;

        dest.validate()?;

        let signer = self.signer()?;
        let mut coins = self.bitcoin.accounts.withdraw(signer, amount)?;

        let fee = if dest.is_fee_exempt() {
            IBC_FEE_USATS.into()
        } else {
            ibc_fee(amount)?
        };
        let fee = coins.take(fee)?;
        self.bitcoin.give_rewards(fee)?;

        let dest = Dest::Ibc { data: dest };
        let sender = Identity::from_signer()?;
        self.bitcoin.insert_pending(dest, coins, sender)?;

        Ok(())
    }

    #[call]
    pub fn ibc_withdraw_nbtc(&mut self, amount: Amount) -> Result<()> {
        crate::bitcoin::exempt_from_fee()?;

        let signer = self.signer()?;
        let coins: Coin<Nbtc> = amount.into();
        self.ibc
            .transfer_mut()
            .burn_coins_execute(&signer, &coins.into(), &"".parse().unwrap())?;
        self.bitcoin.accounts.deposit(signer, amount.into())?;

        Ok(())
    }

    #[call]
    pub fn eth_transfer_nbtc(
        &mut self,
        network: u32,
        connection: Address,
        address: Address,
        amount: Amount,
    ) -> Result<()> {
        #[cfg(feature = "ethereum")]
        {
            crate::bitcoin::exempt_from_fee()?;

            // TODO: fee

            let signer = self.signer()?;
            let coins = self.bitcoin.accounts.withdraw(signer, amount)?;

            let dest = Dest::EthAccount {
                network,
                connection: connection.into(),
                address: address.into(),
            };
            let sender = Identity::from_signer()?;
            self.bitcoin.insert_pending(dest, coins, sender)?;

            Ok(())
        }

        #[cfg(not(feature = "ethereum"))]
        {
            Err(Error::App("Ethereum feature not enabled".into()))
        }
    }

    #[query]
    pub fn total_supply(&self) -> Result<Amount> {
        let initial_supply: u64 = 17_500_000_000_000;

        let staking_rewards_minted: u64 = self.staking_rewards.amount_minted.into();
        let dev_rewards_minted: u64 = self.dev_rewards.amount_minted.into();
        let community_pool_rewards_minted: u64 = self.community_pool_rewards.amount_minted.into();
        let incentive_pool_rewards_minted: u64 = self.incentive_pool_rewards.amount_minted.into();

        Ok(Amount::new(
            initial_supply
                + staking_rewards_minted
                + dev_rewards_minted
                + community_pool_rewards_minted
                + incentive_pool_rewards_minted,
        ))
    }

    #[query]
    pub fn escrowed_nbtc(&self, address: Address) -> Result<Amount> {
        self.ibc.transfer().symbol_balance::<Nbtc>(address)
    }

    #[call]
    pub fn claim_escrowed_nbtc(&mut self) -> Result<()> {
        let signer = self.signer()?;
        let balance = self.escrowed_nbtc(signer)?;
        self.ibc_withdraw_nbtc(balance)
    }

    #[call]
    pub fn relay_deposit(
        &mut self,
        btc_tx: Adapter<Transaction>,
        btc_height: u32,
        btc_proof: Adapter<PartialMerkleTree>,
        btc_vout: u32,
        sigset_index: u32,
        dest: Dest,
    ) -> Result<()> {
        let amount_after_fee =
            self.bitcoin
                .amount_after_deposit_fee(&btc_tx, btc_vout, sigset_index, &dest)?;
        self.validate_dest(&dest, amount_after_fee.into(), Identity::None)?;

        Ok(self.bitcoin.relay_deposit(
            btc_tx,
            btc_height,
            btc_proof,
            btc_vout,
            sigset_index,
            dest,
        )?)
    }

    #[call]
    pub fn relay_op_key(
        &mut self,
        client_id: ClientId,
        height: (u64, u64),
        cons_key: LengthVec<u8, u8>,
        op_addr: Proof,
        acc: Proof,
    ) -> Result<()> {
        self.deduct_nbtc_fee(IBC_FEE_USATS.into())?;

        Ok(self
            .cosmos
            .relay_op_key(&self.ibc, client_id, height, cons_key, op_addr, acc)?)
    }

    pub fn validate_dest(&self, dest: &Dest, amount: Amount, sender: Identity) -> Result<()> {
        match dest {
            Dest::NativeAccount { address } => {}
            Dest::Ibc { data } => data.validate()?,
            Dest::RewardPool => {}
            #[cfg(feature = "ethereum")]
            Dest::EthAccount {
                network,
                connection,
                address,
            } => {
                self.ethereum
                    .network(*network)?
                    .connection((*connection).into())?
                    .validate_transfer((*address).into(), amount.into())?;
            }
            #[cfg(feature = "ethereum")]
            Dest::EthCall {
                network,
                connection,
                fallback_address,
                max_gas,
                ..
            } => {
                self.ethereum
                    .network(*network)?
                    .connection((*connection).into())?
                    .validate_contract_call(*max_gas, (*fallback_address).into(), amount.into())?;
            }
            Dest::Bitcoin { data } => self.bitcoin.validate_withdrawal(data, amount)?,
            #[cfg(feature = "babylon")]
            Dest::Stake {
                return_dest,
                finality_provider,
                staking_period,
            } => {
                // TODO: move into babylon
                let params = &self.babylon.params;
                let amount: u64 = amount.into();
                if amount < params.min_staking_amount || amount > params.max_staking_amount {
                    return Err(Error::App("Invalid stake amount".to_string()));
                }

                if *staking_period < params.min_staking_time
                    || *staking_period > params.max_staking_time
                {
                    return Err(Error::App("Invalid staking period".to_string()));
                }

                let _: Dest = return_dest.parse()?;

                if self.frost.most_recent_with_key()?.is_none() {
                    return Err(Error::App("No Frost DKG groups".to_string()));
                }
            }
            #[cfg(feature = "babylon")]
            Dest::Unstake { index } => {
                // TODO: move into babylon
                let owner_dels = self
                    .babylon
                    .delegations
                    .get(sender)?
                    .ok_or_else(|| Error::App("No delegations found for owner".to_string()))?;
                let del = owner_dels
                    .get(*index)?
                    .ok_or_else(|| Error::App("Delegation not found".to_string()))?;
                if del.status() == babylon::DelegationStatus::Withdrawn {
                    return Err(Error::App("Delegation already withdrawn".to_string()));
                }
            }
            Dest::AdjustEmergencyDisbursalBalance { data, difference } => {
                // TODO
            }
        }

        Ok(())
    }

    fn try_credit_dest(
        &mut self,
        dest: Dest,
        mut coins: Coin<Nbtc>,
        sender: Identity,
    ) -> Result<()> {
        let mut succeeded = false;
        let amount = coins.amount;
        if let Err(e) = self.validate_dest(&dest, amount, sender) {
            log::debug!("Error validating transfer: {}", e);
        } else if let Err(e) = self.credit_dest(dest.clone(), coins.take(amount)?, sender) {
            log::debug!("Error crediting transfer: {:?}", e);
            // TODO: ensure no errors can happen after mutating
            // state in credit_dest since state won't be reverted

            // Assume coins passed into credit_dest are burnt,
            // replace them in `coins`
            coins.give(Coin::mint(amount))?;
        } else {
            succeeded = true;
        }

        // Handle failures
        if !succeeded {
            log::debug!(
                "Failed to credit transfer to {} (amount: {}, sender: {})",
                dest,
                amount,
                sender,
            );

            match sender {
                Identity::NativeAccount { address } => {
                    self.bitcoin.accounts.deposit(address, coins)?;
                }
                #[cfg(feature = "ethereum")]
                Identity::EthAccount {
                    network,
                    connection,
                    address,
                } => {
                    self.ethereum
                        .network_mut(network)?
                        .connection_mut(connection.into())?
                        .transfer(address.into(), coins)?;
                }
                _ => {}
            }
        }

        Ok(())
    }

    fn credit_dest(&mut self, dest: Dest, nbtc: Coin<Nbtc>, sender: Identity) -> Result<()> {
        log::debug!(
            "Crediting dest: {} (amount: {}, sender: {})",
            &dest,
            nbtc.amount,
            &sender
        );
        match dest {
            Dest::NativeAccount { address } => self.bitcoin.accounts.deposit(address, nbtc)?,
            Dest::Ibc { data: dest } => dest.transfer(nbtc, &mut self.bitcoin, &mut self.ibc)?,
            Dest::RewardPool => self.bitcoin.give_rewards(nbtc)?,
            #[cfg(feature = "ethereum")]
            Dest::EthAccount {
                network,
                connection,
                address,
            } => self
                .ethereum
                .network_mut(network)?
                .connection_mut(connection.into())?
                .transfer(address.into(), nbtc)?,
            #[cfg(feature = "ethereum")]
            Dest::EthCall {
                network,
                connection,
                contract_address,
                data,
                max_gas,
                fallback_address,
            } => self
                .ethereum
                .network_mut(network)?
                .connection_mut(connection.into())?
                .call_contract(contract_address, data, max_gas, fallback_address, nbtc)?,
            Dest::Bitcoin { data } => self.bitcoin.add_withdrawal(data, nbtc)?,
            #[cfg(feature = "babylon")]
            Dest::Stake {
                return_dest,
                finality_provider,
                staking_period,
            } => {
                let return_dest = return_dest.parse()?;
                self.babylon.stake(
                    &mut self.bitcoin,
                    &mut self.frost,
                    sender,
                    return_dest,
                    finality_provider,
                    staking_period,
                    nbtc,
                )?;
            }
            #[cfg(feature = "babylon")]
            Dest::Unstake { index } => {
                self.babylon
                    .unstake(sender, index, &mut self.frost, &self.bitcoin)?;
                nbtc.burn();
            }
            Dest::AdjustEmergencyDisbursalBalance { data, difference } => {
                #[cfg(feature = "ethereum")]
                if let Identity::EthAccount {
                    network,
                    connection,
                    ..
                } = sender
                {
                    self.ethereum
                        .network_mut(network)?
                        .connection_mut(connection.into())?
                        .adjust_emergency_disbursal_balance(data, difference)?;
                }
                nbtc.burn();
            }
        };

        Ok(())
    }

    #[call]
    pub fn withdraw_nbtc(
        &mut self,
        script_pubkey: Adapter<bitcoin::Script>,
        amount: Amount,
    ) -> Result<()> {
        Ok(self.bitcoin.withdraw(script_pubkey, amount)?)
    }

    #[call]
    fn join_accounts(&mut self, dest_addr: Address) -> Result<()> {
        disable_fee();

        self.airdrop.join_accounts(dest_addr)?;
        self.incentives.join_accounts(dest_addr)?;

        Ok(())
    }

    fn signer(&mut self) -> Result<Address> {
        self.context::<Signer>()
            .ok_or_else(|| Error::Signer("No Signer context available".into()))?
            .signer
            .ok_or_else(|| Error::Coins("Unauthorized account action".into()))
    }

    #[call]
    pub fn signal(&mut self, version: Version) -> Result<()> {
        self.upgrade.signal(version)
    }

    #[call]
    pub fn ibc_deliver(&mut self, messages: RawIbcTx) -> Result<()> {
        self.deduct_nbtc_fee(IBC_FEE_USATS.into())?;
        let incoming_transfers = self.ibc.deliver(messages)?;

        for transfer in incoming_transfers {
            if transfer.denom.to_string() != "usat" || transfer.memo.is_empty() {
                continue;
            }

            let receiver: Address = transfer
                .receiver
                .parse()
                .map_err(|_| Error::Coins("Invalid address".to_string()))?;
            let amount = transfer.amount;

            let Ok(dest) = transfer.memo.parse::<Dest>() else {
                continue;
            };

            let coins = Coin::<Nbtc>::mint(amount);
            self.ibc.transfer_mut().burn_coins_execute(
                &receiver,
                &coins.into(),
                &"".parse().unwrap(),
            )?;

            let coins = Coin::<Nbtc>::mint(amount);
            let sender = Identity::None; // TODO
            self.bitcoin.insert_pending(dest, coins, sender)?;
        }

        Ok(())
    }

    #[call]
    pub fn declare_with_nbtc(&mut self, declaration: Declaration) -> Result<()> {
        self.deduct_nbtc_fee(CALL_FEE_USATS.into())?;
        let signer = self.signer()?;
        self.staking.declare(signer, declaration, 0.into())
    }

    #[call]
    pub fn pay_nbtc_fee(&mut self) -> Result<()> {
        self.deduct_nbtc_fee(CALL_FEE_USATS.into())
    }

    fn deduct_nbtc_fee(&mut self, amount: Amount) -> Result<()> {
        disable_fee();
        let signer = self.signer()?;
        let fee = self.bitcoin.accounts.withdraw(signer, amount)?;
        self.bitcoin.give_rewards(fee)?;
        Ok(())
    }

    // TODO: temporary workaround, will be exposed by client soon
    pub fn height(&self) -> u64 {
        self.ibc.ctx.query_height().unwrap()
    }

    #[call]
    pub fn stake_nbtc(
        &mut self,
        amount: Amount,
        finality_provider: [u8; 32],
        staking_period: u16,
    ) -> Result<()> {
        #[cfg(feature = "babylon")]
        {
            // TODO: validate staking/unbonding periods
            // TODO: go through dest flow
            let signer = self.signer()?;
            let stake = self.bitcoin.accounts.withdraw(signer, amount)?;
            self.babylon.stake(
                &mut self.bitcoin,
                &mut self.frost,
                Identity::from_signer()?,
                Dest::NativeAccount { address: signer },
                finality_provider,
                staking_period,
                stake,
            )?;

            Ok(())
        }

        #[cfg(not(feature = "babylon"))]
        {
            Err(Error::App("Babylon feature not enabled".into()))
        }
    }

    // TODO: move into babylon module, get HeaderQueue via context
    #[call]
    pub fn relay_btc_staking_tx(
        &mut self,
        del_owner: Identity,
        del_index: u64,
        height: u32,
        proof: Adapter<PartialMerkleTree>,
        tx: Adapter<Transaction>,
        vout: u32,
    ) -> Result<()> {
        #[cfg(feature = "babylon")]
        {
            exempt_from_fee()?;

            self.babylon
                .delegations
                .get_mut(del_owner)?
                .ok_or_else(|| Error::App("No delegations found with given owner".into()))?
                .get_mut(del_index)?
                .ok_or_else(|| Error::App("Delegation not found".into()))?
                .relay_staking_tx(
                    &self.bitcoin.headers,
                    height,
                    proof.into_inner(),
                    tx.into_inner(),
                    vout,
                    &self.babylon.params,
                    &mut self.babylon.staked,
                    &mut self.frost,
                    &self.bitcoin,
                )?;

            Ok(())
        }

        #[cfg(not(feature = "babylon"))]
        {
            Err(Error::App("Babylon feature not enabled".into()))
        }
    }

    // TODO: move into babylon module, get HeaderQueue via context
    #[call]
    pub fn relay_btc_unbonding_tx(
        &mut self,
        del_owner: Identity,
        del_index: u64,
        height: u32,
        proof: Adapter<PartialMerkleTree>,
        tx: Adapter<Transaction>,
    ) -> Result<()> {
        #[cfg(feature = "babylon")]
        {
            exempt_from_fee()?;

            self.babylon
                .delegations
                .get_mut(del_owner)?
                .ok_or_else(|| Error::App("No delegations found with given owner".into()))?
                .get_mut(del_index)?
                .ok_or_else(|| Error::App("Delegation not found".into()))?
                .relay_unbonding_tx(
                    &self.bitcoin.headers,
                    height,
                    proof.into_inner(),
                    tx.into_inner(),
                    &self.babylon.params,
                    &mut self.babylon.unbonding,
                    &mut self.babylon.staked,
                )?;

            Ok(())
        }

        #[cfg(not(feature = "babylon"))]
        {
            Err(Error::App("Babylon feature not enabled".into()))
        }
    }

    #[call]
    pub fn eth_create_connection(
        &mut self,
        chain_id: u32,
        bridge_contract: Address,
        token_contract: Address,
        sigset_index: u32,
    ) -> Result<()> {
        #[cfg(feature = "ethereum")]
        {
            self.deduct_nbtc_fee(ETH_CREATE_CONNECTION_FEE_USATS.into())?;

            let valset = self.bitcoin.checkpoints.get(sigset_index)?.sigset.clone();

            Ok(self.ethereum.create_connection(
                chain_id,
                bridge_contract,
                token_contract,
                valset,
            )?)
        }

        #[cfg(not(feature = "ethereum"))]
        {
            Err(Error::App("Ethereum feature not enabled".into()))
        }
    }

    #[call]
    pub fn app_noop(&mut self) -> Result<()> {
        Ok(())
    }

    #[query]
    pub fn app_noop_query(&self) -> Result<()> {
        Ok(())
    }

    #[cfg(all(feature = "frost", feature = "testnet"))]
    fn step_frost(&mut self, now: i64) -> Result<()> {
        let last_frost_group = self.frost.groups.back()?;
        let last_frost_group_time = last_frost_group.as_ref().map(|g| g.created_at).unwrap_or(0);
        let absent = last_frost_group
            .map(|v| v.absent().unwrap_or_default())
            .unwrap_or_default();

        if now > last_frost_group_time + FROST_GROUP_INTERVAL {
            let frost_config =
                FrostConfig::from_staking(&self.staking, FROST_TOP_N, FROST_THRESHOLD, &absent)?;

            if frost_config.participants.len() < 2 {
                return Ok(());
            }
            let group = FrostGroup::with_config(frost_config, now)?;

            self.frost.groups.push_back(group)?;
        }

        self.frost.advance_with_timeout(60 * 5)?;
        Ok(())
    }
}

#[cfg(feature = "full")]
mod abci {
    use orga::{
        abci::{messages, AbciQuery, BeginBlock, EndBlock, InitChain},
        coins::{Give, Take},
        collections::Map,
        plugins::{BeginBlockCtx, EndBlockCtx, InitChainCtx, Validators},
    };

    #[cfg(feature = "ethereum")]
    use crate::ethereum::bytes32;
    #[cfg(feature = "frost")]
    use crate::frost::FrostGroup;

    use super::*;

    impl InitChain for InnerApp {
        fn init_chain(&mut self, _ctx: &InitChainCtx) -> Result<()> {
            self.staking.max_validators = 30;
            self.staking.max_offline_blocks = 20_000;
            self.staking.downtime_jail_seconds = 60 * 30; // 30 minutes
            self.staking.slash_fraction_downtime = (Amount::new(1) / Amount::new(1000))?;
            self.staking.slash_fraction_double_sign = (Amount::new(1) / Amount::new(20))?;
            self.staking.min_self_delegation_min = 0;

            let sr_address = STRATEGIC_RESERVE_ADDRESS.parse().unwrap();

            self.accounts.allow_transfers(true);
            self.bitcoin.accounts.allow_transfers(true);

            self.accounts.add_transfer_exception(sr_address)?;

            let vb_address = VALIDATOR_BOOTSTRAP_ADDRESS.parse().unwrap();
            self.accounts.add_transfer_exception(vb_address)?;

            self.configure_faucets()?;

            self.upgrade
                .current_version
                .insert((), vec![Self::CONSENSUS_VERSION].try_into().unwrap())?;

            #[cfg(feature = "testnet")]
            {
                self.upgrade.activation_delay_seconds = 20 * 60;
                self.bitcoin.config.min_confirmations = 0;
                self.bitcoin.config.min_withdrawal_checkpoints = 0;
                self.bitcoin.checkpoints.config.min_checkpoint_interval = 60;

                include_str!("../testnet_addresses.csv")
                    .lines()
                    .try_for_each(|line| {
                        let address = line.parse().unwrap();
                        self.accounts.deposit(address, Coin::mint(10_000_000_000))
                    })?;

                #[cfg(feature = "ethereum")]
                {
                    // Add Ethereum Sepolia
                    let bootstrap =
                        serde_json::from_str(include_str!("./ethereum/bootstrap/sepolia.json"))
                            .unwrap();
                    self.ethereum.networks.insert(
                        11155111,
                        crate::ethereum::Network::new(
                            11155111,
                            bootstrap,
                            crate::ethereum::consensus::Network::ethereum_sepolia(),
                        )?,
                    )?;
                }
            }

            Ok(())
        }
    }

    impl BeginBlock for InnerApp {
        fn begin_block(&mut self, ctx: &BeginBlockCtx) -> Result<()> {
            let now = ctx.header.time.as_ref().unwrap().seconds;
            self.upgrade.step(
                &vec![Self::CONSENSUS_VERSION].try_into().unwrap(),
                in_upgrade_window(now),
            )?;
            self.staking.begin_block(ctx)?;

            self.ibc.begin_block(ctx)?;

            let has_stake = self.staking.staked()? > 0;
            if has_stake {
                let reward = self.staking_rewards.mint()?;
                self.staking.give(reward)?;
            }

            let dev_reward = self.dev_rewards.mint()?;
            let dev_address = DEV_ADDRESS.parse().unwrap();
            self.accounts.deposit(dev_address, dev_reward)?;

            let cp_reward = self.community_pool_rewards.mint()?;
            self.community_pool.give(cp_reward)?;

            let ip_reward = self.incentive_pool_rewards.mint()?;
            self.incentive_pool.give(ip_reward)?;

            #[cfg(all(feature = "frost", feature = "testnet"))]
            if !self.bitcoin.checkpoints.is_empty()? {
                self.step_frost(now)?;
            }

            #[cfg(feature = "ethereum")]
            {
                if !self.bitcoin.checkpoints.is_empty()? {
                    self.ethereum
                        .step(&self.bitcoin.checkpoints.active_sigset()?)?;

                    let pending = &mut self.bitcoin.checkpoints.building_mut()?.pending;
                    for (dest, coins, sender) in self.ethereum.take_pending()? {
                        pending.insert((dest, sender), coins)?;
                    }
                }
            }

            let pending_nbtc_transfers = self.bitcoin.take_pending()?;
            for (dest, coins, sender) in pending_nbtc_transfers {
                self.try_credit_dest(dest, coins, sender)?;
            }

            let external_outputs = if self.bitcoin.should_push_checkpoint()? {
                self.cosmos
                    .build_outputs(&self.ibc, self.bitcoin.checkpoints.index)?
            } else {
                vec![]
            };
            let offline_signers = self
                .bitcoin
                .begin_block_step(external_outputs.into_iter().map(Ok), ctx.hash.clone())?;
            for cons_key in offline_signers {
                let address = self.staking.address_by_consensus_key(cons_key)?.unwrap();
                self.staking.punish_downtime(address)?;
            }

            let has_nbtc_rewards = self.bitcoin.reward_pool.amount > 0;
            if self.reward_timer.tick(now) && has_stake && has_nbtc_rewards {
                let reward_rate = (Amount::new(1) / Amount::new(2377))?; // ~0.00042069
                let reward_amount = (self.bitcoin.reward_pool.amount * reward_rate)?.amount()?;
                let reward = self.bitcoin.reward_pool.take(reward_amount)?;
                self.staking.give(reward)?;
            }

            #[cfg(feature = "babylon")]
            self.babylon.step(&mut self.frost, &mut self.bitcoin)?;

            Ok(())
        }
    }

    impl EndBlock for InnerApp {
        fn end_block(&mut self, ctx: &EndBlockCtx) -> Result<()> {
            self.staking.end_block(ctx)
        }
    }

    impl AbciQuery for InnerApp {
        fn abci_query(&self, request: &messages::RequestQuery) -> Result<messages::ResponseQuery> {
            self.ibc.abci_query(request)
        }
    }
}

impl ConvertSdkTx for InnerApp {
    type Output = PaidCall<<Self as Call>::Call>;

    fn convert(&self, sdk_tx: &SdkTx) -> Result<PaidCall<<Self as Call>::Call>> {
        let sender_address = sdk_tx.sender_address()?;
        match sdk_tx {
            SdkTx::Protobuf(tx) => {
                if IbcTx::try_from(tx.clone()).is_ok() {
                    let raw_ibc_tx = RawIbcTx(tx.clone());
                    let payer = build_call!(self.ibc_deliver(raw_ibc_tx));
                    let paid = build_call!(self.app_noop());

                    return Ok(PaidCall { payer, paid });
                }

                if tx.body.messages.len() != 1 {
                    return Err(Error::App(
                        "Only transactions with one message are supported".into(),
                    ));
                }

                let msg = &tx.body.messages[0];
                if msg.type_url.as_str() == "cosmos-sdk/MsgSend" {
                    use orga::cosmrs::tx::Msg;
                    let msg =
                        MsgSend::from_any(msg).map_err(|_| Error::App("Invalid MsgSend".into()))?;

                    let from_bytes: [u8; Address::LENGTH] = msg
                        .from_address
                        .to_bytes()
                        .try_into()
                        .map_err(|_| Error::App("Invalid sender address".into()))?;
                    let from: Address = from_bytes.into();

                    if from != sender_address {
                        return Err(Error::App(
                            "'from_address' must match sender address".to_string(),
                        ));
                    }

                    let to_bytes: [u8; Address::LENGTH] = msg
                        .to_address
                        .to_bytes()
                        .try_into()
                        .map_err(|_| Error::App("Invalid receiver address".into()))?;
                    let to: Address = to_bytes.into();

                    if msg.amount.len() != 1 {
                        return Err(Error::App(
                            "'amount' must have exactly one element".to_string(),
                        ));
                    }

                    match msg.amount[0].denom.to_string().as_str() {
                        "unom" => {
                            let amount: u64 = msg.amount[0]
                                .amount
                                .to_string()
                                .parse()
                                .map_err(|_| Error::App("Invalid amount".to_string()))?;

                            let payer = build_call!(self.accounts.take_as_funding(MIN_FEE.into()));
                            let paid = build_call!(self.accounts.transfer(to, amount.into()));

                            return Ok(PaidCall { payer, paid });
                        }
                        "usat" => {
                            let amount: u64 = msg.amount[0]
                                .amount
                                .to_string()
                                .parse()
                                .map_err(|_| Error::App("Invalid amount".to_string()))?;

                            let payer = build_call!(self.bitcoin.transfer(to, amount.into()));
                            let paid = build_call!(self.app_noop());

                            return Ok(PaidCall { payer, paid });
                        }
                        _ => return Err(Error::App("Unknown denom".to_string())),
                    }
                }

                Err(Error::App("Unsupported protobuf transaction".into()))
            }

            SdkTx::Amino(tx) => {
                if tx.msg.len() != 1 {
                    return Err(Error::App("Invalid number of messages".into()));
                }

                let msg = &tx.msg[0];

                let get_amount = |coin: Option<&sdk::Coin>, expected_denom| -> Result<Amount> {
                    let coin = coin.map_or_else(|| Err(Error::App("Empty amount".into())), Ok)?;
                    if coin.denom != expected_denom {
                        return Err(Error::App(format!(
                            "Invalid denom in amount: {}",
                            coin.denom,
                        )));
                    }

                    let amount: u64 = coin.amount.parse()?;
                    Ok(Amount::new(amount))
                };

                // TODO: move message validation/parsing into orga (e.g. with a message enum)

                match msg.type_.as_str() {
                    "cosmos-sdk/MsgSend" => {
                        let msg: sdk::MsgSend = serde_json::value::from_value(msg.value.clone())
                            .map_err(|e| Error::App(e.to_string()))?;

                        let from: Address = msg
                            .from_address
                            .parse()
                            .map_err(|e: bech32::Error| Error::App(e.to_string()))?;
                        if from != sender_address {
                            return Err(Error::App(
                                "'from_address' must match sender address".to_string(),
                            ));
                        }

                        let to: Address = msg
                            .to_address
                            .parse()
                            .map_err(|e: bech32::Error| Error::App(e.to_string()))?;

                        if msg.amount.len() != 1 {
                            return Err(Error::App(
                                "'amount' must have exactly one element".to_string(),
                            ));
                        }

                        match msg.amount[0].denom.as_str() {
                            "unom" => {
                                let amount = get_amount(msg.amount.first(), "unom")?;

                                let payer =
                                    build_call!(self.accounts.take_as_funding(MIN_FEE.into()));
                                let paid = build_call!(self.accounts.transfer(to, amount));

                                Ok(PaidCall { payer, paid })
                            }
                            "usat" => {
                                let amount = get_amount(msg.amount.first(), "usat")?;

                                let payer = build_call!(self.bitcoin.transfer(to, amount));
                                let paid = build_call!(self.app_noop());

                                Ok(PaidCall { payer, paid })
                            }
                            _ => Err(Error::App("Unknown denom".to_string())),
                        }
                    }

                    "cosmos-sdk/MsgDelegate" => {
                        let msg: sdk::MsgDelegate =
                            serde_json::value::from_value(msg.value.clone())
                                .map_err(|e| Error::App(e.to_string()))?;

                        let del_addr: Address = msg
                            .delegator_address
                            .parse()
                            .map_err(|e: bech32::Error| Error::App(e.to_string()))?;
                        if del_addr != sender_address {
                            return Err(Error::App(
                                "'delegator_address' must match sender address".to_string(),
                            ));
                        }

                        let val_addr: Address = msg
                            .validator_address
                            .parse()
                            .map_err(|e: bech32::Error| Error::App(e.to_string()))?;
                        let amount: u64 = get_amount(msg.amount.as_ref(), "unom")?.into();

                        let funding_amt = MIN_FEE + amount;
                        let payer = build_call!(self.accounts.take_as_funding(funding_amt.into()));
                        let paid =
                            build_call!(self.staking.delegate_from_self(val_addr, amount.into()));

                        Ok(PaidCall { payer, paid })
                    }

                    "cosmos-sdk/MsgBeginRedelegate" => {
                        let msg: sdk::MsgBeginRedelegate =
                            serde_json::value::from_value(msg.value.clone())
                                .map_err(|e| Error::App(e.to_string()))?;

                        let del_addr: Address = msg
                            .delegator_address
                            .parse()
                            .map_err(|e: bech32::Error| Error::App(e.to_string()))?;
                        if del_addr != sender_address {
                            return Err(Error::App(
                                "'delegator_address' must match sender address".to_string(),
                            ));
                        }

                        let val_src_addr: Address = msg
                            .validator_src_address
                            .parse()
                            .map_err(|e: bech32::Error| Error::App(e.to_string()))?;
                        let val_dst_addr: Address = msg
                            .validator_dst_address
                            .parse()
                            .map_err(|e: bech32::Error| Error::App(e.to_string()))?;

                        let amount = get_amount(msg.amount.as_ref(), "unom")?;

                        let funding_amt = MIN_FEE;
                        let payer = build_call!(self.accounts.take_as_funding(funding_amt.into()));

                        let paid = build_call!(self.staking.redelegate_self(
                            val_src_addr,
                            val_dst_addr,
                            amount
                        ));

                        Ok(PaidCall { payer, paid })
                    }

                    "cosmos-sdk/MsgUndelegate" => {
                        let msg: sdk::MsgUndelegate =
                            serde_json::value::from_value(msg.value.clone())
                                .map_err(|e| Error::App(e.to_string()))?;

                        let del_addr: Address = msg
                            .delegator_address
                            .parse()
                            .map_err(|e: bech32::Error| Error::App(e.to_string()))?;
                        if del_addr != sender_address {
                            return Err(Error::App(
                                "'delegator_address' must match sender address".to_string(),
                            ));
                        }

                        let val_addr: Address = msg
                            .validator_address
                            .parse()
                            .map_err(|e: bech32::Error| Error::App(e.to_string()))?;
                        let amount = get_amount(msg.amount.as_ref(), "unom")?;

                        let funding_amt = MIN_FEE;
                        let payer = build_call!(self.accounts.take_as_funding(funding_amt.into()));
                        let paid = build_call!(self.staking.unbond_self(val_addr, amount));

                        Ok(PaidCall { payer, paid })
                    }

                    "nomic/MsgClaimRewards" => {
                        let msg = msg
                            .value
                            .as_object()
                            .ok_or_else(|| Error::App("Invalid message value".to_string()))?;
                        if !msg.is_empty() {
                            return Err(Error::App("Message should be empty".to_string()));
                        }

                        let payer = build_call!(self.staking.claim_all());
                        let paid = build_call!(self.deposit_rewards());

                        Ok(PaidCall { payer, paid })
                    }

                    "nomic/MsgClaimAirdrop1" => {
                        let msg = msg
                            .value
                            .as_object()
                            .ok_or_else(|| Error::App("Invalid message value".to_string()))?;
                        if !msg.is_empty() {
                            return Err(Error::App("Message should be empty".to_string()));
                        }

                        let payer = build_call!(self.airdrop.claim_airdrop1());
                        let paid = build_call!(self.accounts.give_from_funding_all());

                        Ok(PaidCall { payer, paid })
                    }

                    "nomic/MsgClaimAirdrop2" => {
                        let msg = msg
                            .value
                            .as_object()
                            .ok_or_else(|| Error::App("Invalid message value".to_string()))?;
                        if !msg.is_empty() {
                            return Err(Error::App("Message should be empty".to_string()));
                        }

                        let payer = build_call!(self.airdrop.claim_airdrop2());
                        let paid = build_call!(self.accounts.give_from_funding_all());

                        Ok(PaidCall { payer, paid })
                    }

                    "nomic/MsgWithdraw" => {
                        let msg: MsgWithdraw = serde_json::value::from_value(msg.value.clone())
                            .map_err(|e| Error::App(e.to_string()))?;

                        let dest_addr: bitcoin::Address = msg.dst_address.parse().map_err(
                            |e: bitcoin::util::address::Error| Error::App(e.to_string()),
                        )?;
                        if !matches_bitcoin_network(&dest_addr.network) {
                            return Err(Error::App(format!(
                                "Invalid network for destination address. Got {}, Expected {}",
                                dest_addr.network,
                                crate::bitcoin::NETWORK
                            )));
                        }

                        let dest_script =
                            crate::bitcoin::adapter::Adapter::new(dest_addr.script_pubkey());

                        let amount: u64 = msg
                            .amount
                            .parse()
                            .map_err(|e: std::num::ParseIntError| Error::App(e.to_string()))?;

                        let payer = build_call!(self.withdraw_nbtc(dest_script, amount.into()));
                        let paid = build_call!(self.app_noop());

                        Ok(PaidCall { payer, paid })
                    }

                    "nomic/MsgClaimIbcBitcoin" => {
                        let msg = msg
                            .value
                            .as_object()
                            .ok_or_else(|| Error::App("Invalid message value".to_string()))?;
                        if !msg.is_empty() {
                            return Err(Error::App("Message should be empty".to_string()));
                        }

                        let payer = build_call!(self.claim_escrowed_nbtc());
                        let paid = build_call!(self.app_noop());

                        Ok(PaidCall { payer, paid })
                    }

                    "nomic/MsgIbcTransferOut" => {
                        let msg: MsgIbcTransfer = serde_json::value::from_value(msg.value.clone())
                            .map_err(|e| Error::App(e.to_string()))?;

                        let channel_id = msg
                            .channel_id
                            .parse::<ChannelId>()
                            .map_err(|_| Error::Ibc("Invalid channel id".into()))?;

                        let port_id = msg
                            .port_id
                            .parse::<PortId>()
                            .map_err(|_| Error::Ibc("Invalid port".into()))?;

                        let denom = msg.denom.as_str();
                        if denom != "usat" {
                            return Err(Error::App("Unsupported denom for IBC transfer".into()));
                        }

                        let amount: u64 = msg
                            .amount
                            .parse()
                            .map_err(|e: std::num::ParseIntError| Error::App(e.to_string()))?;

                        let ibc_sender_addr = msg
                            .sender
                            .parse::<Address>()
                            .map_err(|_| Error::Ibc("Invalid sender address".into()))?;

                        if ibc_sender_addr != sender_address {
                            return Err(Error::App(
                                "'sender' must match sender address".to_string(),
                            ));
                        }

                        let timeout_timestamp = msg
                            .timeout_timestamp
                            .parse::<u64>()
                            .map_err(|_| Error::Ibc("Invalid timeout timestamp".into()))?;

                        let dest = IbcDest {
                            source_port: port_id.to_string().try_into()?,
                            source_channel: channel_id.to_string().try_into()?,
                            sender: msg.sender.try_into()?,
                            receiver: msg.receiver.try_into()?,
                            timeout_timestamp,
                            memo: msg.memo.try_into()?,
                        };

                        let payer = build_call!(self.ibc_transfer_nbtc(dest, amount.into()));
                        let paid = build_call!(self.app_noop());

                        Ok(PaidCall { payer, paid })
                    }

                    "nomic/MsgJoinRewardAccounts" => {
                        let msg = msg
                            .value
                            .as_object()
                            .ok_or_else(|| Error::App("Invalid message value".to_string()))?;

                        let dest_addr: Address = msg
                            .get("dest_address")
                            .ok_or_else(|| Error::App("Missing destination address".to_string()))?
                            .as_str()
                            .ok_or_else(|| Error::App("Invalid destination address".to_string()))?
                            .parse()
                            .map_err(|_| Error::App("Invalid destination address".to_string()))?;

                        let payer = build_call!(self.join_accounts(dest_addr));
                        let paid = build_call!(self.app_noop());

                        Ok(PaidCall { payer, paid })
                    }

                    "nomic/MsgClaimTestnetParticipationIncentives" => {
                        let msg = msg
                            .value
                            .as_object()
                            .ok_or_else(|| Error::App("Invalid message value".to_string()))?;
                        if !msg.is_empty() {
                            return Err(Error::App("Message should be empty".to_string()));
                        }
                        let payer =
                            build_call!(self.incentives.claim_testnet_participation_incentives());
                        let paid = build_call!(self.accounts.give_from_funding_all());

                        Ok(PaidCall { payer, paid })
                    }

                    "nomic/MsgSetRecoveryAddress" => {
                        let msg = msg
                            .value
                            .as_object()
                            .ok_or_else(|| Error::App("Invalid message value".to_string()))?;

                        let recovery_addr: bitcoin::Address = msg
                            .get("recovery_address")
                            .ok_or_else(|| Error::App("Missing reovery address".to_string()))?
                            .as_str()
                            .ok_or_else(|| Error::App("Invalid recovery address".to_string()))?
                            .parse()
                            .map_err(|_| Error::App("Invalid recovery address".to_string()))?;

                        if !matches_bitcoin_network(&recovery_addr.network) {
                            return Err(Error::App(format!(
                                "Invalid network for recovery address. Got {}, Expected {}",
                                recovery_addr.network,
                                crate::bitcoin::NETWORK
                            )));
                        }

                        let script =
                            crate::bitcoin::adapter::Adapter::new(recovery_addr.script_pubkey());

                        let funding_amt = MIN_FEE;
                        let payer = build_call!(self.pay_nbtc_fee());
                        let paid = build_call!(self.bitcoin.set_recovery_script(script.clone()));

                        Ok(PaidCall { payer, paid })
                    }

                    "nomic/MsgPayToFeePool" => {
                        let msg = msg
                            .value
                            .as_object()
                            .ok_or_else(|| Error::App("Invalid message value".to_string()))?;

                        let amount: u64 = msg
                            .get("amount")
                            .ok_or_else(|| Error::App("Missing amount".to_string()))?
                            .as_str()
                            .ok_or_else(|| Error::App("Invalid amount".to_string()))?
                            .parse()
                            .map_err(|e: std::num::ParseIntError| Error::App(e.to_string()))?;

                        let payer = build_call!(self.bitcoin.transfer_to_fee_pool(amount.into()));
                        let paid = build_call!(self.app_noop());

                        Ok(PaidCall { payer, paid })
                    }

                    "nomic/MsgStakeNbtc" => {
                        let msg = msg
                            .value
                            .as_object()
                            .ok_or_else(|| Error::App("Invalid message value".to_string()))?;

                        let amount: u64 = msg
                            .get("amount")
                            .ok_or_else(|| Error::App("Invalid amount".to_string()))?
                            .as_str()
                            .ok_or_else(|| Error::App("Invalid amount".to_string()))?
                            .parse()
                            .map_err(|e: std::num::ParseIntError| Error::App(e.to_string()))?;

                        let fp_vec = hex::decode(
                            msg.get("finality_provider")
                                .ok_or_else(|| Error::App("Invalid finality provider".to_string()))?
                                .as_str()
                                .ok_or_else(|| {
                                    Error::App("Invalid finality provider".to_string())
                                })?,
                        )
                        .map_err(|e| Error::App(e.to_string()))?;
                        if fp_vec.len() != 32 {
                            return Err(Error::App("Invalid finality provider".to_string()));
                        }
                        let mut fp = [0; 32];
                        fp.copy_from_slice(&fp_vec);

                        let staking_period: u16 = msg
                            .get("staking_period")
                            .ok_or_else(|| Error::App("Invalid staking period".to_string()))?
                            .as_str()
                            .ok_or_else(|| Error::App("Invalid staking period".to_string()))?
                            .parse()
                            .map_err(|e: std::num::ParseIntError| Error::App(e.to_string()))?;

                        let unbonding_period: u16 = msg
                            .get("unbonding_period")
                            .ok_or_else(|| Error::App("Invalid unbonding period".to_string()))?
                            .as_str()
                            .ok_or_else(|| Error::App("Invalid unbonding period".to_string()))?
                            .parse()
                            .map_err(|e: std::num::ParseIntError| Error::App(e.to_string()))?;

                        let payer = build_call!(self.pay_nbtc_fee());
                        let paid = build_call!(self.stake_nbtc(amount.into(), fp, staking_period));

                        Ok(PaidCall { payer, paid })
                    }

                    _ => Err(Error::App("Unsupported message type".into())),
                }
            }
        }
    }
}

#[derive(Serialize, Deserialize)]
pub struct MsgWithdraw {
    pub amount: String,
    pub dst_address: String,
}

#[derive(Serialize, Deserialize, Debug)]
pub struct MsgIbcTransfer {
    pub channel_id: String,
    pub port_id: String,
    pub amount: String,
    pub denom: String,
    pub receiver: String,
    pub sender: String,
    pub timeout_timestamp: String,
    pub memo: String,
}

use orga::ibc::{IbcMessage, PortChannel, RawIbcTx};

#[derive(Clone, Debug, Encode, Decode, Serialize, Deserialize, State)]
pub struct IbcDest {
    pub source_port: LengthString<u8>,
    pub source_channel: LengthString<u8>,
    pub receiver: LengthString<u8>,
    pub sender: LengthString<u8>,
    pub timeout_timestamp: u64,
    pub memo: LengthString<u16>,
}

impl IbcDest {
    pub fn transfer(
        &self,
        mut coins: Coin<Nbtc>,
        bitcoin: &mut Bitcoin,
        ibc: &mut Ibc,
    ) -> Result<()> {
        use orga::ibc::ibc_rs::apps::transfer::types::msgs::transfer::MsgTransfer;

        if !self.is_fee_exempt() {
            let fee_amount = ibc_fee(coins.amount)?;
            let fee = coins.take(fee_amount)?;
            bitcoin.give_rewards(fee)?;
        }
        let nbtc_amount = coins.amount;

        ibc.transfer_mut()
            .mint_coins_execute(&self.sender_address()?, &coins.into())?;

        let msg_transfer = MsgTransfer {
            port_id_on_a: self.source_port()?,
            chan_id_on_a: self.source_channel()?,
            packet_data: PacketData {
                token: Nbtc::mint(nbtc_amount).into(),
                receiver: self.receiver_signer()?,
                sender: self.sender_signer()?,
                memo: self.memo()?,
            },
            timeout_height_on_b: TimeoutHeight::Never,
            timeout_timestamp_on_b: TimeoutTimestamp::from_nanoseconds(self.timeout_timestamp),
        };
        if let Err(err) = ibc.deliver_message(IbcMessage::Ics20(msg_transfer)) {
            log::debug!("Failed IBC transfer: {}", err);
        }

        Ok(())
    }

    pub fn sender_address(&self) -> Result<Address> {
        self.sender
            .to_string()
            .parse()
            .map_err(|e: bech32::Error| Error::Coins(e.to_string()))
    }

    pub fn sender_signer(&self) -> Result<IbcSigner> {
        Ok(self.sender.to_string().into())
    }

    pub fn receiver_signer(&self) -> Result<IbcSigner> {
        Ok(self.receiver.to_string().into())
    }

    pub fn source_channel(&self) -> Result<ChannelId> {
        self.source_channel
            .to_string()
            .parse()
            .map_err(|_| Error::Ibc("Invalid channel id".into()))
    }

    pub fn source_port(&self) -> Result<PortId> {
        self.source_port
            .to_string()
            .parse()
            .map_err(|_| Error::Ibc("Invalid port id".into()))
    }

    pub fn memo(&self) -> Result<Memo> {
        Ok(self.memo.to_string().into())
    }

    pub fn is_fee_exempt(&self) -> bool {
        self.source_channel()
            .map_or(false, |channel| channel.to_string() == OSMOSIS_CHANNEL_ID)
    }

    pub fn validate(&self) -> Result<()> {
        self.source_port()?;
        self.source_channel()?;
        self.sender_address()?;

        Ok(())
    }

    pub fn legacy_encode(&self) -> Result<Vec<Vec<u8>>> {
        let mut encodings = vec![];

        let mut bytes = vec![];
        self.source_port.encode_into(&mut bytes)?;
        self.source_channel.encode_into(&mut bytes)?;
        EdAdapter(self.receiver_signer()?).encode_into(&mut bytes)?;
        EdAdapter(self.sender_signer()?).encode_into(&mut bytes)?;
        self.timeout_timestamp.encode_into(&mut bytes)?;
        self.memo.encode_into(&mut bytes)?;
        encodings.push(Sha256::digest(bytes).to_vec());

        if self.memo.len() < 256 {
            let mut bytes = vec![];
            self.source_port.encode_into(&mut bytes)?;
            self.source_channel.encode_into(&mut bytes)?;
            self.receiver.encode_into(&mut bytes)?;
            self.sender.encode_into(&mut bytes)?;
            self.timeout_timestamp.encode_into(&mut bytes)?;
            LengthString::<u8>::new(self.memo.len() as u8, self.memo.to_string())
                .encode_into(&mut bytes)?;

            let hash = Sha256::digest(bytes);
            let mut bytes = Vec::with_capacity(hash.len() + 1);
            bytes.push(0); // version byte
            bytes.extend_from_slice(&hash);
            encodings.push(bytes);
        }

        Ok(encodings)
    }
}

impl Migrate for IbcDest {
    fn migrate(_src: Store, _dest: Store, mut bytes: &mut &[u8]) -> Result<Self> {
        let source_port = LengthString::<u8>::decode(&mut bytes)?;
        let source_channel = LengthString::<u8>::decode(&mut bytes)?;
        let receiver = LengthString::<u8>::decode(&mut bytes)?;
        let sender = LengthString::<u8>::decode(&mut bytes)?;
        let timeout_timestamp = u64::decode(&mut bytes)?;
        let memo = LengthString::<u8>::decode(&mut bytes)?;

        Ok(IbcDest {
            source_port,
            source_channel,
            receiver,
            sender,
            timeout_timestamp,
            memo: memo.to_string().try_into().unwrap(),
        })
    }
}

#[derive(Encode, Decode, Debug, Clone, Serialize, Deserialize)]
#[serde(tag = "type", rename_all = "camelCase")]
pub enum Dest {
    NativeAccount {
        address: Address,
    },
    Ibc {
        data: IbcDest,
    },
    RewardPool,
    Bitcoin {
        #[serde(with = "address_or_script")]
        data: Adapter<Script>,
    },
    #[cfg(feature = "ethereum")]
    EthAccount {
        network: u32,
        // TODO: ethaddress type
        #[serde(with = "SerHex::<StrictPfx>")]
        connection: [u8; 20],
        // TODO: ethaddress type
        #[serde(with = "SerHex::<StrictPfx>")]
        address: [u8; 20],
    },
    #[cfg(feature = "ethereum")]
    EthCall {
        network: u32,
        // TODO: ethaddress type
        #[serde(with = "SerHex::<StrictPfx>")]
        connection: [u8; 20],
        // TODO: ethaddress type
        #[serde(with = "SerHex::<StrictPfx>")]
        contract_address: [u8; 20],
        data: LengthVec<u16, u8>,
        max_gas: u64,
        // TODO: ethaddress type
        #[serde(with = "SerHex::<StrictPfx>")]
        fallback_address: [u8; 20],
    },
    #[cfg(feature = "babylon")]
    Stake {
        // TODO: this should be a Dest, but the cycle prevents the macro-generated Terminated impl
        // from applying
        return_dest: LengthString<u16>,
        #[serde(with = "SerHex::<Strict>")]
        finality_provider: [u8; 32],
        staking_period: u16,
    },
    #[cfg(feature = "babylon")]
    Unstake {
        index: u64,
    },
    AdjustEmergencyDisbursalBalance {
        #[serde(with = "address_or_script")]
        data: Adapter<Script>,
        difference: i64,
    },
}

mod address_or_script {
    use serde::{Deserializer, Serializer};
    use std::result::Result;

    use super::*;

    pub fn deserialize<'de, D>(deserializer: D) -> Result<Adapter<Script>, D::Error>
    where
        D: Deserializer<'de>,
    {
        let dest = String::deserialize(deserializer)?;
        let script = if let Ok(addr) = bitcoin::Address::from_str(&dest) {
            if !matches_bitcoin_network(&addr.network) {
                return Err(serde::de::Error::custom(format!(
                    "Invalid network for Bitcoin dest. Got {}, Expected {}",
                    addr.network,
                    crate::bitcoin::NETWORK
                )));
            }
            addr.script_pubkey()
        } else {
            bitcoin::Script::from_str(&dest)
                .map_err(|e| serde::de::Error::custom("Invalid Bitcoin script"))?
        };

        Ok(script.into())
    }

    pub fn serialize<S>(script: &Adapter<Script>, serializer: S) -> Result<S::Ok, S::Error>
    where
        S: Serializer,
    {
        if let Ok(addr) =
            bitcoin::Address::from_script(&script.clone().into_inner(), crate::bitcoin::NETWORK)
        {
            addr.serialize(serializer)
        } else {
            script.serialize(serializer)
        }
    }
}

#[test]
fn dest_json() {
    assert_eq!(
        Dest::NativeAccount {
            address: Address::NULL
        }
        .to_string(),
        "{\"type\":\"nativeAccount\",\"address\":\"nomic1qqqqqqqqqqqqqqqqqqqqqqqqqqqqqqqq0mn95h\"}"
    );

    assert_eq!(
        Dest::Ibc { data: IbcDest{source_port:"transfer".try_into().unwrap(),source_channel:"channel-0".try_into().unwrap(),sender:"nomic1qqqqqqqqqqqqqqqqqqqqqqqqqqqqqqqq0mn95h".try_into().unwrap(),receiver:"nomic1qqqqqqqqqqqqqqqqqqqqqqqqqqqqqqqq0mn95h".try_into().unwrap(),timeout_timestamp:123_456_789,memo:"memo".try_into().unwrap(),} }
        .to_string(),
        "{\"type\":\"ibc\",\"data\":{\"source_port\":\"transfer\",\"source_channel\":\"channel-0\",\"receiver\":\"nomic1qqqqqqqqqqqqqqqqqqqqqqqqqqqqqqqq0mn95h\",\"sender\":\"nomic1qqqqqqqqqqqqqqqqqqqqqqqqqqqqqqqq0mn95h\",\"timeout_timestamp\":123456789,\"memo\":\"memo\"}}"
    );

    // TODO: use an eth address type
    #[cfg(feature = "ethereum")]
    assert_eq!(
        Dest::EthAccount {
            network: 123,
            connection: [0; 20],
            address: [0; 20],
        }
        .to_string(),
        "{\"type\":\"ethAccount\",\"network\":123,\"connection\":\"0x0000000000000000000000000000000000000000\",\"address\":\"0x0000000000000000000000000000000000000000\"}"
    );

    assert_eq!(Dest::RewardPool.to_string(), "{\"type\":\"rewardPool\"}");

    let out = "{\"type\":\"bitcoin\",\"data\":\"6a03010203\"}";
    assert_eq!(
        Dest::Bitcoin {
            data: Adapter::new(Script::new_op_return(&[1, 2, 3]))
        }
        .to_string(),
        out
    );
    let Dest::Bitcoin { data } = Dest::from_str(out).unwrap() else {
        unreachable!();
    };
    assert_eq!(*data, Script::new_op_return(&[1, 2, 3]));

    let addr = bitcoin::Address::p2wpkh(
        &bitcoin::PublicKey::from_slice(&[2; 33]).unwrap(),
        bitcoin::Network::Bitcoin,
    )
    .unwrap();

    #[cfg(all(feature = "testnet", not(feature = "devnet")))]
    let out = "{\"type\":\"bitcoin\",\"data\":\"tb1q2xq57yyxwzkw6tthcxq9mhtxxj7f63e3dgldfj\"}";
    #[cfg(all(not(feature = "testnet"), not(feature = "devnet")))]
    let out = "{\"type\":\"bitcoin\",\"data\":\"bc1q2xq57yyxwzkw6tthcxq9mhtxxj7f63e38wy7jp\"}";
    #[cfg(all(feature = "devnet", feature = "testnet"))]
    let out = "{\"type\":\"bitcoin\",\"data\":\"tb1q2xq57yyxwzkw6tthcxq9mhtxxj7f63e3dgldfj\"}";
    assert_eq!(
        Dest::Bitcoin {
            data: Adapter::new(addr.script_pubkey())
        }
        .to_string(),
        out
    );

    let Dest::Bitcoin { data } = Dest::from_str(out).unwrap() else {
        unreachable!();
    };
    assert_eq!(*data, addr.script_pubkey());

    // TODO: other Dest variants
}

impl Dest {
    pub fn to_receiver_addr(&self) -> Option<String> {
        Some(match self {
            Dest::NativeAccount { address } => address.to_string(),
            Dest::Ibc { data } => data.receiver.to_string(),
            Dest::RewardPool => return None,
            #[cfg(feature = "ethereum")]
            Dest::EthAccount { address, .. } => hex::encode(address),
            #[cfg(feature = "ethereum")]
            Dest::EthCall {
                contract_address, ..
            } => hex::encode(contract_address),
            Dest::Bitcoin { .. } => return None,
            #[cfg(feature = "babylon")]
            Dest::Stake { return_dest, .. } => {
                let return_dest: Dest = return_dest.parse().ok()?;
                return return_dest.to_receiver_addr();
            }
            #[cfg(feature = "babylon")]
            Dest::Unstake { .. } => return None,
            Dest::AdjustEmergencyDisbursalBalance { .. } => {
                return None;
            }
        })
    }

    pub fn commitment_bytes(&self) -> Result<Vec<u8>> {
        use sha2::{Digest, Sha256};

        let bytes = self.encode()?;
        let hash = Sha256::digest(bytes);

        let mut bytes = Vec::with_capacity(hash.len() + 1);
        bytes.push(0); // version byte
        bytes.extend_from_slice(&hash);
        Ok(bytes)
    }

    // TODO: remove once there are no legacy commitments in-flight
    pub fn legacy_commitment_bytes(&self) -> Result<Vec<Vec<u8>>> {
        use sha2::{Digest, Sha256};
        let bytes = match self {
            Dest::NativeAccount { address } => vec![address.bytes().into()],
            Dest::Ibc { data } => data.legacy_encode()?,
            _ => return Err(Error::App("Invalid dest for legacy commitment".to_string())),
        };

        Ok(bytes)
    }

    pub fn from_base64(s: &str) -> Result<Self> {
        let bytes =
            base64::decode(s).map_err(|_| Error::App("Failed to decode base64".to_string()))?;
        Ok(Self::decode(&mut &bytes[..])?)
    }

    pub fn to_base64(&self) -> Result<String> {
        let bytes = self.encode()?;
        Ok(base64::encode(bytes))
    }

    pub fn to_output_script(
        &self,
        recovery_scripts: &orga::collections::Map<Address, Adapter<Script>>,
    ) -> Result<Option<Script>> {
        match self {
            Dest::NativeAccount { address: addr } => Ok(recovery_scripts
                .get(*addr)?
                .map(|script| script.clone().into_inner())),
            // TODO
            _ => Ok(None),
        }
    }

    pub fn is_fee_exempt(&self) -> bool {
        if let Dest::Ibc { data: dest } = self {
            dest.is_fee_exempt()
        } else {
            false
        }
    }
}

impl std::fmt::Display for Dest {
    fn fmt(&self, f: &mut std::fmt::Formatter<'_>) -> std::fmt::Result {
        write!(f, "{}", serde_json::to_string(self).unwrap())
    }
}

impl FromStr for Dest {
    type Err = Error;

    fn from_str(s: &str) -> Result<Self> {
        serde_json::from_str(s).map_err(|e| Error::App(e.to_string()))
    }
}

impl State for Dest {
    fn attach(&mut self, store: Store) -> Result<()> {
        Ok(())
    }

    fn load(_store: Store, bytes: &mut &[u8]) -> Result<Self> {
        Ok(Self::decode(bytes)?)
    }

    fn flush<W: std::io::Write>(self, out: &mut W) -> Result<()> {
        self.encode_into(out)?;
        Ok(())
    }
}

impl Query for Dest {
    type Query = ();

    fn query(&self, query: Self::Query) -> Result<()> {
        Ok(())
    }
}

impl Migrate for Dest {
    fn migrate(src: Store, dest: Store, bytes: &mut &[u8]) -> Result<Self> {
        // TODO: !!!!!!!! remove from here once there are no legacy IBC dests
        // Migrate IBC dests
        let mut maybe_ibc_bytes = &mut &**bytes;
        let variant = u8::decode(&mut maybe_ibc_bytes)?;
        if variant == 1 {
            let ibc_dest = IbcDest::migrate(src, dest, maybe_ibc_bytes)?;
            return Ok(Self::Ibc { data: ibc_dest });
        }
        // TODO: !!!!!!!! remove to here once there are no legacy IBC dests

        Self::load(src, bytes)
    }
}

impl Describe for Dest {
    fn describe() -> Descriptor {
        ::orga::describe::Builder::new::<Self>()
            .meta::<()>()
            .build()
    }
}

impl Default for Dest {
    fn default() -> Self {
        Dest::NativeAccount {
            address: Address::NULL,
        }
    }
}

#[derive(Encode, Decode, Debug, Clone, Copy, Serialize, Deserialize, PartialEq, Eq, Default)]
#[serde(tag = "type", rename_all = "camelCase")]
pub enum Identity {
    #[default]
    None,
    NativeAccount {
        address: Address,
    },
    #[cfg(feature = "ethereum")]
    EthAccount {
        network: u32,
        // TODO: ethaddress type
        #[serde(with = "SerHex::<StrictPfx>")]
        connection: [u8; 20],
        // TODO: ethaddress type
        #[serde(with = "SerHex::<StrictPfx>")]
        address: [u8; 20],
    },
}

impl Identity {
    pub fn from_signer() -> Result<Self> {
        Ok(Context::resolve::<Signer>()
            .ok_or_else(|| Error::Signer("No Signer context available".into()))?
            .signer
            .map(|address| Identity::NativeAccount { address })
            .unwrap_or(Identity::None))
    }
}

impl std::fmt::Display for Identity {
    fn fmt(&self, f: &mut std::fmt::Formatter<'_>) -> std::fmt::Result {
        write!(f, "{}", serde_json::to_string(self).unwrap())
    }
}

impl FromStr for Identity {
    type Err = Error;

    fn from_str(s: &str) -> Result<Self> {
        serde_json::from_str(s).map_err(|e| Error::App(e.to_string()))
    }
}

impl State for Identity {
    fn attach(&mut self, store: Store) -> Result<()> {
        Ok(())
    }

    fn load(_store: Store, bytes: &mut &[u8]) -> Result<Self> {
        Ok(Self::decode(bytes)?)
    }

    fn flush<W: std::io::Write>(self, out: &mut W) -> Result<()> {
        self.encode_into(out)?;
        Ok(())
    }
}

impl Query for Identity {
    type Query = ();

    fn query(&self, query: Self::Query) -> Result<()> {
        Ok(())
    }
}

impl Migrate for Identity {
    fn migrate(src: Store, dest: Store, bytes: &mut &[u8]) -> Result<Self> {
        Self::load(src, bytes)
    }
}

impl Describe for Identity {
    fn describe() -> Descriptor {
        ::orga::describe::Builder::new::<Self>()
            .meta::<()>()
            .build()
    }
}

pub fn ibc_fee(amount: Amount) -> Result<Amount> {
    let fee_rate: orga::coins::Decimal = "0.005".parse().unwrap();
    (amount * fee_rate)?.amount()
}

const REWARD_TIMER_PERIOD: i64 = 120;

#[orga]
pub struct RewardTimer {
    last_period: i64,
}

impl RewardTimer {
    pub fn tick(&mut self, now: i64) -> bool {
        if now - self.last_period < REWARD_TIMER_PERIOD {
            return false;
        }

        self.last_period = now;
        true
    }
}

pub fn in_upgrade_window(now_seconds: i64) -> bool {
    #[cfg(not(feature = "testnet"))]
    {
        use chrono::prelude::*;
        let now = Utc.timestamp_opt(now_seconds, 0).unwrap();
        let valid_weekday = now.weekday().num_days_from_monday() < 5; // Monday - Friday
        let valid_time = now.hour() == 17 && now.minute() < 10; // 17:00 - 17:10 UTC
        valid_weekday && valid_time
    }

    #[cfg(feature = "testnet")]
    true // No restrictions
}

#[cfg(test)]
mod tests {
    use super::*;

    #[test]
    fn upgrade_date() {
        #[cfg(not(feature = "testnet"))]
        {
            assert!(in_upgrade_window(1690218300)); // Monday 17:05 UTC
            assert!(in_upgrade_window(1690391100)); // Wednesday 17:05 UTC
            assert!(!in_upgrade_window(1690392000)); // Wednesday 17:15 UTC
            assert!(!in_upgrade_window(1690736700)); // Sunday 17:05 UTC
        }

        #[cfg(feature = "testnet")]
        {
            assert!(in_upgrade_window(1690218300)); // Monday 17:05 UTC
            assert!(in_upgrade_window(1690391100)); // Wednesday 17:05 UTC
            assert!(in_upgrade_window(1690392000)); // Wednesday 17:15 UTC
            assert!(in_upgrade_window(1690736700)); // Sunday 17:05 UTC
        }
    }
}<|MERGE_RESOLUTION|>--- conflicted
+++ resolved
@@ -98,17 +98,13 @@
 /// The fixed amount of nBTC fee required to make any application call, in
 /// micro-satoshis.
 const CALL_FEE_USATS: u64 = 100_000_000;
-<<<<<<< HEAD
 
 /// The fixed amount of nBTC fee required to create a new Ethereum connection,
 /// in micro-satoshis.
 #[cfg(feature = "ethereum")]
 const ETH_CREATE_CONNECTION_FEE_USATS: u64 = 10_000_000_000;
 
-const OSMOSIS_CHANNEL_ID: &str = "channel-1";
-=======
 pub const OSMOSIS_CHANNEL_ID: &str = "channel-1";
->>>>>>> ffaea4ec
 
 #[cfg(feature = "frost")]
 const FROST_GROUP_INTERVAL: i64 = 10 * 60;
