--- conflicted
+++ resolved
@@ -6,17 +6,11 @@
 default-run = "nomic"
 
 [dependencies]
-<<<<<<< HEAD
 bitcoin = { version = "0.29.2", features = ["serde", "rand"] }
 bitcoind = { version = "0.27.0", features = ["22_0"], optional = true }
-orga = { path="../orga", features = ["merk-verify"] }
-=======
-bitcoin = { version = "0.28.1", features = ["use-serde"] }
-bitcoind = { version = "0.21.0", features = ["22_0"], optional = true }
 # orga = { git = "https://github.com/nomic-io/orga.git", rev =
 # "bf60998dc539fe0f962b1ce91a13e8d72416294d", features = ["merk-verify"] }
 orga = { path = "../orga", features = ["merk-verify"] }
->>>>>>> 86483854
 thiserror = "1.0.30"
 ed = { git = "https://github.com/nomic-io/ed", rev = "9c0e206ffdb59dacb90f083e004e8080713e6ad8" }
 clap = { version = "3.2.16", features = ["derive"], optional = true }
@@ -29,13 +23,8 @@
 bech32 = { version = "0.9.1" }
 futures = "0.3.21"
 toml_edit = "0.13.4"
-<<<<<<< HEAD
-tendermint-rpc = "=0.23.7"
-bitcoincore-rpc-async = { package = "bitcoincore-rpc-async2", git = "https://github.com/nomic-io/rust-bitcoincore-rpc-async", rev = "5ff63dada9b538f54645ccd3b64980661986751f", optional = true }
-=======
 tendermint-rpc = { version = "0.23.7", features = ["http-client"] }
 bitcoincore-rpc-async = { package = "bitcoincore-rpc-async2", version = "4.0.1", optional = true }
->>>>>>> 86483854
 bitcoin-script = "0.1.1"
 warp = { version = "0.3.2", optional = true }
 derive_more = "0.99.17"
