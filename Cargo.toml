--- conflicted
+++ resolved
@@ -80,11 +80,7 @@
 ]
 feat-ibc = ["orga/feat-ibc"]
 testnet = []
-<<<<<<< HEAD
-=======
 devnet = []
-emergency-disbursal = []
->>>>>>> b15c6d26
 legacy-bin = []
 
 [profile.release]
