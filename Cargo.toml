[package]
name = "nomic"
version = "4.1.0"
authors = [ "The Nomic Team <hello@nomic.io>" ]
edition = "2018"
default-run = "nomic"

[dependencies]
bitcoin = { version = "0.28.1", features = ["use-serde"] }
bitcoind = { version = "0.21.0", features = ["22_0"], optional = true }
orga = { git = "https://github.com/nomic-io/orga.git", branch = "v4", features = ["merk-verify"] }
thiserror = "1.0.30"
ed = "0.3.0"
clap = { version = "3.2.16", features = ["derive"], optional = true }
tokio = { version = "1.14.0", features = ["full"], optional = true }
base64 = "0.13.0"
js-sys = { version = "0.3.55" }
serde = "1.0.133"
serde_json = "1.0.74"
csv = { version = "1.1.6", optional = true }
bech32 = { version = "0.8.1" }
futures = "0.3.21"
nomicv3 = { git = "https://github.com/nomic-io/nomic", branch = "v4a-legacy-testnet", package = "nomic", optional = true }
toml_edit = "0.13.4"
tendermint-rpc = "=0.23.7"
bitcoincore-rpc-async = { package = "bitcoincore-rpc-async2", version = "4.0.1", optional = true }
bitcoin-script = "0.1.1"
warp = { version = "0.3.2", optional = true }
derive_more = "0.99.17"
pretty_env_logger = "0.4.0"
reqwest = "0.11.10"
rand = { version = "0.8.5", optional = true }
sha2 = "0.10.6"

[dev-dependencies]
bitcoin_hashes = "0.10.0"
serde_json = "1.0.68"
serde = "1.0.130"
mutagen = "0.1.2"
chrono = "0.4.19"

[features]
default = ["full", "feat-ibc"]
full = ["bitcoind", "bitcoincore-rpc-async", "clap", "tokio", "orga/merk-full", "orga/abci", "orga/state-sync", "csv", "warp", "rand", "nomicv3" ]
feat-ibc = ["orga/feat-ibc"]

[[bin]]
name = "nomic"

[[bin]]
name = "create-checkpoint"

[[bin]]
<<<<<<< HEAD
name = "create-airdrop"
=======
name = "create-airdrop-snapshot"
>>>>>>> 63b92578
required-features = ["csv"]

[patch.crates-io]
ibc = { git = "https://github.com/informalsystems/ibc-rs.git", rev = "e8c98d4" }
ibc-proto = { git = "https://github.com/informalsystems/ibc-rs.git", rev = "e8c98d4" }
<|MERGE_RESOLUTION|>--- conflicted
+++ resolved
@@ -51,11 +51,7 @@
 name = "create-checkpoint"
 
 [[bin]]
-<<<<<<< HEAD
-name = "create-airdrop"
-=======
 name = "create-airdrop-snapshot"
->>>>>>> 63b92578
 required-features = ["csv"]
 
 [patch.crates-io]
