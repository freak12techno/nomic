--- conflicted
+++ resolved
@@ -8,11 +8,7 @@
 [dependencies]
 bitcoin = { version = "0.28.1", features = ["use-serde"] }
 bitcoind = { version = "0.21.0", features = ["22_0"], optional = true }
-<<<<<<< HEAD
-orga = { git = "https://github.com/nomic-io/orga.git", rev = "42bf9842624f0b76ceac9575d81bc93882d50173", features = ["merk-verify"] }
-=======
-orga = { git = "https://github.com/nomic-io/orga.git", rev = "e58a61cc0cd74fb91a21161f01d65f9ea8359a44", features = ["merk-verify"] }
->>>>>>> b80f5d6a
+orga = { git = "https://github.com/nomic-io/orga.git", rev = "52493d1b9b8216f9d16fd7b39c5f511a96fc3f9f", features = ["merk-verify"] }
 thiserror = "1.0.30"
 ed = { git = "https://github.com/nomic-io/ed", rev = "9c0e206ffdb59dacb90f083e004e8080713e6ad8" }
 clap = { version = "3.2.16", features = ["derive"], optional = true }
